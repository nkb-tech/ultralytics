--- conflicted
+++ resolved
@@ -134,11 +134,7 @@
                     f"Got length of outputs from bbox_iou {len(bbox_iou_data)}, but supported 0 < l <= 3"
                 )
         else:
-<<<<<<< HEAD
             raise RuntimeError(f'Bbox_iou output should be tuple, got {type(bbox_iou_data)}')
-=======
-            RuntimeError(f"Bbox_iou output should be tuple, got {type(bbox_iou_data)}")
->>>>>>> 6b9c7407
 
         return iou.squeeze(-1).clamp_(0)
 
