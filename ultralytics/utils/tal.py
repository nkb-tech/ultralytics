# Ultralytics YOLO 🚀, AGPL-3.0 license

import torch
import torch.nn as nn

<<<<<<< HEAD
from ultralytics.utils.checks import check_version
from ultralytics.utils.metrics import bbox_iou
=======
from .checks import check_version
from .metrics import bbox_iou, probiou
from .ops import xywhr2xyxyxyxy
>>>>>>> 8c158823

TORCH_1_10 = check_version(torch.__version__, "1.10.0")


class TaskAlignedAssigner(nn.Module):
    """
    A task-aligned assigner for object detection.

    This class assigns ground-truth (gt) objects to anchors based on the task-aligned metric, which combines both
    classification and localization information.

    Attributes:
        topk (int): The number of top candidates to consider.
        num_classes (int): The number of object classes.
        alpha (float): The alpha parameter for the classification component of the task-aligned metric.
        beta (float): The beta parameter for the localization component of the task-aligned metric.
        eps (float): A small value to prevent division by zero.
    """

    def __init__(self, topk=13, num_classes=80, alpha=1.0, beta=6.0, eps=1e-9):
        """Initialize a TaskAlignedAssigner object with customizable hyperparameters."""
        super().__init__()
        self.topk = topk
        self.num_classes = num_classes
        self.bg_idx = num_classes
        self.alpha = alpha
        self.beta = beta
        self.eps = eps

    @torch.no_grad()
    def forward(self, pd_scores, pd_bboxes, anc_points, gt_labels, gt_bboxes, mask_gt):
        """
        Compute the task-aligned assignment. Reference code is available at
        https://github.com/Nioolek/PPYOLOE_pytorch/blob/master/ppyoloe/assigner/tal_assigner.py.

        Args:
            pd_scores (Tensor): shape(bs, num_total_anchors, num_classes)
            pd_bboxes (Tensor): shape(bs, num_total_anchors, 4)
            anc_points (Tensor): shape(num_total_anchors, 2)
            gt_labels (Tensor): shape(bs, n_max_boxes, 1)
            gt_bboxes (Tensor): shape(bs, n_max_boxes, 4)
            mask_gt (Tensor): shape(bs, n_max_boxes, 1)

        Returns:
            target_labels (Tensor): shape(bs, num_total_anchors)
            target_bboxes (Tensor): shape(bs, num_total_anchors, 4)
            target_scores (Tensor): shape(bs, num_total_anchors, num_classes)
            fg_mask (Tensor): shape(bs, num_total_anchors)
            target_gt_idx (Tensor): shape(bs, num_total_anchors)
        """
        self.bs = pd_scores.size(0)
        self.n_max_boxes = gt_bboxes.size(1)

        if self.n_max_boxes == 0:
            device = gt_bboxes.device
            return (
                torch.full_like(pd_scores[..., 0], self.bg_idx).to(device),
                torch.zeros_like(pd_bboxes).to(device),
                torch.zeros_like(pd_scores).to(device),
                torch.zeros_like(pd_scores[..., 0]).to(device),
                torch.zeros_like(pd_scores[..., 0]).to(device),
            )

        mask_pos, align_metric, overlaps = self.get_pos_mask(
            pd_scores, pd_bboxes, gt_labels, gt_bboxes, anc_points, mask_gt
        )

        target_gt_idx, fg_mask, mask_pos = self.select_highest_overlaps(mask_pos, overlaps, self.n_max_boxes)

        # Assigned target
        target_labels, target_bboxes, target_scores = self.get_targets(gt_labels, gt_bboxes, target_gt_idx, fg_mask)

        # Normalize
        align_metric *= mask_pos
        pos_align_metrics = align_metric.amax(dim=-1, keepdim=True)  # b, max_num_obj
        pos_overlaps = (overlaps * mask_pos).amax(dim=-1, keepdim=True)  # b, max_num_obj
        norm_align_metric = (align_metric * pos_overlaps / (pos_align_metrics + self.eps)).amax(-2).unsqueeze(-1)
        target_scores = target_scores * norm_align_metric

        return target_labels, target_bboxes, target_scores, fg_mask.bool(), target_gt_idx

    def get_pos_mask(self, pd_scores, pd_bboxes, gt_labels, gt_bboxes, anc_points, mask_gt):
        """Get in_gts mask, (b, max_num_obj, h*w)."""
        mask_in_gts = self.select_candidates_in_gts(anc_points, gt_bboxes)
        # Get anchor_align metric, (b, max_num_obj, h*w)
        align_metric, overlaps = self.get_box_metrics(pd_scores, pd_bboxes, gt_labels, gt_bboxes, mask_in_gts * mask_gt)
        # Get topk_metric mask, (b, max_num_obj, h*w)
        mask_topk = self.select_topk_candidates(align_metric, topk_mask=mask_gt.expand(-1, -1, self.topk).bool())
        # Merge all mask to a final mask, (b, max_num_obj, h*w)
        mask_pos = mask_topk * mask_in_gts * mask_gt

        return mask_pos, align_metric, overlaps

    def get_box_metrics(self, pd_scores, pd_bboxes, gt_labels, gt_bboxes, mask_gt):
        """Compute alignment metric given predicted and ground truth bounding boxes."""
        na = pd_bboxes.shape[-2]
        mask_gt = mask_gt.bool()  # b, max_num_obj, h*w
        overlaps = torch.zeros([self.bs, self.n_max_boxes, na], dtype=pd_bboxes.dtype, device=pd_bboxes.device)
        bbox_scores = torch.zeros([self.bs, self.n_max_boxes, na], dtype=pd_scores.dtype, device=pd_scores.device)

        ind = torch.zeros([2, self.bs, self.n_max_boxes], dtype=torch.long)  # 2, b, max_num_obj
        ind[0] = torch.arange(end=self.bs).view(-1, 1).expand(-1, self.n_max_boxes)  # b, max_num_obj
        ind[1] = gt_labels.squeeze(-1)  # b, max_num_obj
        # Get the scores of each grid for each gt cls
        bbox_scores[mask_gt] = pd_scores[ind[0], :, ind[1]][mask_gt]  # b, max_num_obj, h*w

        # (b, max_num_obj, 1, 4), (b, 1, h*w, 4)
        pd_boxes = pd_bboxes.unsqueeze(1).expand(-1, self.n_max_boxes, -1, -1)[mask_gt]
        gt_boxes = gt_bboxes.unsqueeze(2).expand(-1, -1, na, -1)[mask_gt]
<<<<<<< HEAD
        bbox_iou_data = bbox_iou(gt_boxes, pd_boxes, xywh=False, WIoU=True)

        if isinstance(bbox_iou_data, tuple):
            if len(bbox_iou_data) == 3:
                iou = bbox_iou_data[2]
            elif len(iou) in (1, 2):
                iou = bbox_iou_data[0]
            else:
                raise RuntimeError(f'Got length of outputs from bbox_iou {len(bbox_iou_data)}, but supported 0 < l <= 3')
        else:
            RuntimeError(f'bbox_iou output should be tuple, got {type(bbox_iou_data)}')

        overlaps[mask_gt] = iou.squeeze(-1).clamp_(0)
=======
        overlaps[mask_gt] = self.iou_calculation(gt_boxes, pd_boxes)
>>>>>>> 8c158823

        align_metric = bbox_scores.pow(self.alpha) * overlaps.pow(self.beta)
        return align_metric, overlaps

    def iou_calculation(self, gt_bboxes, pd_bboxes):
        """Iou calculation for horizontal bounding boxes."""
        return bbox_iou(gt_bboxes, pd_bboxes, xywh=False, CIoU=True).squeeze(-1).clamp_(0)

    def select_topk_candidates(self, metrics, largest=True, topk_mask=None):
        """
        Select the top-k candidates based on the given metrics.

        Args:
            metrics (Tensor): A tensor of shape (b, max_num_obj, h*w), where b is the batch size,
                              max_num_obj is the maximum number of objects, and h*w represents the
                              total number of anchor points.
            largest (bool): If True, select the largest values; otherwise, select the smallest values.
            topk_mask (Tensor): An optional boolean tensor of shape (b, max_num_obj, topk), where
                                topk is the number of top candidates to consider. If not provided,
                                the top-k values are automatically computed based on the given metrics.

        Returns:
            (Tensor): A tensor of shape (b, max_num_obj, h*w) containing the selected top-k candidates.
        """

        # (b, max_num_obj, topk)
        topk_metrics, topk_idxs = torch.topk(metrics, self.topk, dim=-1, largest=largest)
        if topk_mask is None:
            topk_mask = (topk_metrics.max(-1, keepdim=True)[0] > self.eps).expand_as(topk_idxs)
        # (b, max_num_obj, topk)
        topk_idxs.masked_fill_(~topk_mask, 0)

        # (b, max_num_obj, topk, h*w) -> (b, max_num_obj, h*w)
        count_tensor = torch.zeros(metrics.shape, dtype=torch.int8, device=topk_idxs.device)
        ones = torch.ones_like(topk_idxs[:, :, :1], dtype=torch.int8, device=topk_idxs.device)
        for k in range(self.topk):
            # Expand topk_idxs for each value of k and add 1 at the specified positions
            count_tensor.scatter_add_(-1, topk_idxs[:, :, k : k + 1], ones)
        # count_tensor.scatter_add_(-1, topk_idxs, torch.ones_like(topk_idxs, dtype=torch.int8, device=topk_idxs.device))
        # Filter invalid bboxes
        count_tensor.masked_fill_(count_tensor > 1, 0)

        return count_tensor.to(metrics.dtype)

    def get_targets(self, gt_labels, gt_bboxes, target_gt_idx, fg_mask):
        """
        Compute target labels, target bounding boxes, and target scores for the positive anchor points.

        Args:
            gt_labels (Tensor): Ground truth labels of shape (b, max_num_obj, 1), where b is the
                                batch size and max_num_obj is the maximum number of objects.
            gt_bboxes (Tensor): Ground truth bounding boxes of shape (b, max_num_obj, 4).
            target_gt_idx (Tensor): Indices of the assigned ground truth objects for positive
                                    anchor points, with shape (b, h*w), where h*w is the total
                                    number of anchor points.
            fg_mask (Tensor): A boolean tensor of shape (b, h*w) indicating the positive
                              (foreground) anchor points.

        Returns:
            (Tuple[Tensor, Tensor, Tensor]): A tuple containing the following tensors:
                - target_labels (Tensor): Shape (b, h*w), containing the target labels for
                                          positive anchor points.
                - target_bboxes (Tensor): Shape (b, h*w, 4), containing the target bounding boxes
                                          for positive anchor points.
                - target_scores (Tensor): Shape (b, h*w, num_classes), containing the target scores
                                          for positive anchor points, where num_classes is the number
                                          of object classes.
        """

        # Assigned target labels, (b, 1)
        batch_ind = torch.arange(end=self.bs, dtype=torch.int64, device=gt_labels.device)[..., None]
        target_gt_idx = target_gt_idx + batch_ind * self.n_max_boxes  # (b, h*w)
        target_labels = gt_labels.long().flatten()[target_gt_idx]  # (b, h*w)

        # Assigned target boxes, (b, max_num_obj, 4) -> (b, h*w, 4)
        target_bboxes = gt_bboxes.view(-1, gt_bboxes.shape[-1])[target_gt_idx]

        # Assigned target scores
        target_labels.clamp_(0)

        # 10x faster than F.one_hot()
        target_scores = torch.zeros(
            (target_labels.shape[0], target_labels.shape[1], self.num_classes),
            dtype=torch.int64,
            device=target_labels.device,
        )  # (b, h*w, 80)
        target_scores.scatter_(2, target_labels.unsqueeze(-1), 1)

        fg_scores_mask = fg_mask[:, :, None].repeat(1, 1, self.num_classes)  # (b, h*w, 80)
        target_scores = torch.where(fg_scores_mask > 0, target_scores, 0)

        return target_labels, target_bboxes, target_scores

    @staticmethod
    def select_candidates_in_gts(xy_centers, gt_bboxes, eps=1e-9):
        """
        Select the positive anchor center in gt.

        Args:
            xy_centers (Tensor): shape(h*w, 2)
            gt_bboxes (Tensor): shape(b, n_boxes, 4)

        Returns:
            (Tensor): shape(b, n_boxes, h*w)
        """
        n_anchors = xy_centers.shape[0]
        bs, n_boxes, _ = gt_bboxes.shape
        lt, rb = gt_bboxes.view(-1, 1, 4).chunk(2, 2)  # left-top, right-bottom
        bbox_deltas = torch.cat((xy_centers[None] - lt, rb - xy_centers[None]), dim=2).view(bs, n_boxes, n_anchors, -1)
        # return (bbox_deltas.min(3)[0] > eps).to(gt_bboxes.dtype)
        return bbox_deltas.amin(3).gt_(eps)

    @staticmethod
    def select_highest_overlaps(mask_pos, overlaps, n_max_boxes):
        """
        If an anchor box is assigned to multiple gts, the one with the highest IoI will be selected.

        Args:
            mask_pos (Tensor): shape(b, n_max_boxes, h*w)
            overlaps (Tensor): shape(b, n_max_boxes, h*w)

        Returns:
            target_gt_idx (Tensor): shape(b, h*w)
            fg_mask (Tensor): shape(b, h*w)
            mask_pos (Tensor): shape(b, n_max_boxes, h*w)
        """
        # (b, n_max_boxes, h*w) -> (b, h*w)
        fg_mask = mask_pos.sum(-2)
        if fg_mask.max() > 1:  # one anchor is assigned to multiple gt_bboxes
            mask_multi_gts = (fg_mask.unsqueeze(1) > 1).expand(-1, n_max_boxes, -1)  # (b, n_max_boxes, h*w)
            max_overlaps_idx = overlaps.argmax(1)  # (b, h*w)

            is_max_overlaps = torch.zeros(mask_pos.shape, dtype=mask_pos.dtype, device=mask_pos.device)
            is_max_overlaps.scatter_(1, max_overlaps_idx.unsqueeze(1), 1)

            mask_pos = torch.where(mask_multi_gts, is_max_overlaps, mask_pos).float()  # (b, n_max_boxes, h*w)
            fg_mask = mask_pos.sum(-2)
        # Find each grid serve which gt(index)
        target_gt_idx = mask_pos.argmax(-2)  # (b, h*w)
        return target_gt_idx, fg_mask, mask_pos


class RotatedTaskAlignedAssigner(TaskAlignedAssigner):
    def iou_calculation(self, gt_bboxes, pd_bboxes):
        """Iou calculation for rotated bounding boxes."""
        return probiou(gt_bboxes, pd_bboxes).squeeze(-1).clamp_(0)

    @staticmethod
    def select_candidates_in_gts(xy_centers, gt_bboxes):
        """
        Select the positive anchor center in gt for rotated bounding boxes.

        Args:
            xy_centers (Tensor): shape(h*w, 2)
            gt_bboxes (Tensor): shape(b, n_boxes, 5)

        Returns:
            (Tensor): shape(b, n_boxes, h*w)
        """
        # (b, n_boxes, 5) --> (b, n_boxes, 4, 2)
        corners = xywhr2xyxyxyxy(gt_bboxes)
        # (b, n_boxes, 1, 2)
        a, b, _, d = corners.split(1, dim=-2)
        ab = b - a
        ad = d - a

        # (b, n_boxes, h*w, 2)
        ap = xy_centers - a
        norm_ab = (ab * ab).sum(dim=-1)
        norm_ad = (ad * ad).sum(dim=-1)
        ap_dot_ab = (ap * ab).sum(dim=-1)
        ap_dot_ad = (ap * ad).sum(dim=-1)
        return (ap_dot_ab >= 0) & (ap_dot_ab <= norm_ab) & (ap_dot_ad >= 0) & (ap_dot_ad <= norm_ad)  # is_in_box


def make_anchors(feats, strides, grid_cell_offset=0.5):
    """Generate anchors from features."""
    anchor_points, stride_tensor = [], []
    assert feats is not None
    dtype, device = feats[0].dtype, feats[0].device
    for i, stride in enumerate(strides):
        _, _, h, w = feats[i].shape
        sx = torch.arange(end=w, device=device, dtype=dtype) + grid_cell_offset  # shift x
        sy = torch.arange(end=h, device=device, dtype=dtype) + grid_cell_offset  # shift y
        sy, sx = torch.meshgrid(sy, sx, indexing="ij") if TORCH_1_10 else torch.meshgrid(sy, sx)
        anchor_points.append(torch.stack((sx, sy), -1).view(-1, 2))
        stride_tensor.append(torch.full((h * w, 1), stride, dtype=dtype, device=device))
    return torch.cat(anchor_points), torch.cat(stride_tensor)


def dist2bbox(distance, anchor_points, xywh=True, dim=-1):
    """Transform distance(ltrb) to box(xywh or xyxy)."""
    lt, rb = distance.chunk(2, dim)
    x1y1 = anchor_points - lt
    x2y2 = anchor_points + rb
    if xywh:
        c_xy = (x1y1 + x2y2) / 2
        wh = x2y2 - x1y1
        return torch.cat((c_xy, wh), dim)  # xywh bbox
    return torch.cat((x1y1, x2y2), dim)  # xyxy bbox


def bbox2dist(anchor_points, bbox, reg_max):
    """Transform bbox(xyxy) to dist(ltrb)."""
    x1y1, x2y2 = bbox.chunk(2, -1)
    return torch.cat((anchor_points - x1y1, x2y2 - anchor_points), -1).clamp_(0, reg_max - 0.01)  # dist (lt, rb)


def dist2rbox(pred_dist, pred_angle, anchor_points, dim=-1):
    """
    Decode predicted object bounding box coordinates from anchor points and distribution.

    Args:
        pred_dist (torch.Tensor): Predicted rotated distance, (bs, h*w, 4).
        pred_angle (torch.Tensor): Predicted angle, (bs, h*w, 1).
        anchor_points (torch.Tensor): Anchor points, (h*w, 2).
    Returns:
        (torch.Tensor): Predicted rotated bounding boxes, (bs, h*w, 4).
    """
    lt, rb = pred_dist.split(2, dim=dim)
    cos, sin = torch.cos(pred_angle), torch.sin(pred_angle)
    # (bs, h*w, 1)
    xf, yf = ((rb - lt) / 2).split(1, dim=dim)
    x, y = xf * cos - yf * sin, xf * sin + yf * cos
    xy = torch.cat([x, y], dim=dim) + anchor_points
    return torch.cat([xy, lt + rb], dim=dim)<|MERGE_RESOLUTION|>--- conflicted
+++ resolved
@@ -3,14 +3,9 @@
 import torch
 import torch.nn as nn
 
-<<<<<<< HEAD
 from ultralytics.utils.checks import check_version
-from ultralytics.utils.metrics import bbox_iou
-=======
-from .checks import check_version
-from .metrics import bbox_iou, probiou
-from .ops import xywhr2xyxyxyxy
->>>>>>> 8c158823
+from ultralytics.utils.metrics import bbox_iou, probiou
+from ultralytics.utils.ops import xywhr2xyxyxyxy
 
 TORCH_1_10 = check_version(torch.__version__, "1.10.0")
 
@@ -67,11 +62,11 @@
         if self.n_max_boxes == 0:
             device = gt_bboxes.device
             return (
-                torch.full_like(pd_scores[..., 0], self.bg_idx).to(device),
-                torch.zeros_like(pd_bboxes).to(device),
-                torch.zeros_like(pd_scores).to(device),
-                torch.zeros_like(pd_scores[..., 0]).to(device),
-                torch.zeros_like(pd_scores[..., 0]).to(device),
+                torch.full_like(pd_scores[..., 0], self.bg_idx, device=device),
+                torch.zeros_like(pd_bboxes, device=device),
+                torch.zeros_like(pd_scores, device=device),
+                torch.zeros_like(pd_scores[..., 0], device=device),
+                torch.zeros_like(pd_scores[..., 0], device=device),
             )
 
         mask_pos, align_metric, overlaps = self.get_pos_mask(
@@ -120,8 +115,14 @@
         # (b, max_num_obj, 1, 4), (b, 1, h*w, 4)
         pd_boxes = pd_bboxes.unsqueeze(1).expand(-1, self.n_max_boxes, -1, -1)[mask_gt]
         gt_boxes = gt_bboxes.unsqueeze(2).expand(-1, -1, na, -1)[mask_gt]
-<<<<<<< HEAD
-        bbox_iou_data = bbox_iou(gt_boxes, pd_boxes, xywh=False, WIoU=True)
+        overlaps[mask_gt] = self.iou_calculation(gt_boxes, pd_boxes)
+
+        align_metric = bbox_scores.pow(self.alpha) * overlaps.pow(self.beta)
+        return align_metric, overlaps
+
+    def iou_calculation(self, gt_bboxes, pd_bboxes):
+        """Iou calculation for horizontal bounding boxes."""
+        bbox_iou_data = bbox_iou(gt_bboxes, pd_bboxes, xywh=False, CIoU=True)
 
         if isinstance(bbox_iou_data, tuple):
             if len(bbox_iou_data) == 3:
@@ -131,19 +132,9 @@
             else:
                 raise RuntimeError(f'Got length of outputs from bbox_iou {len(bbox_iou_data)}, but supported 0 < l <= 3')
         else:
-            RuntimeError(f'bbox_iou output should be tuple, got {type(bbox_iou_data)}')
-
-        overlaps[mask_gt] = iou.squeeze(-1).clamp_(0)
-=======
-        overlaps[mask_gt] = self.iou_calculation(gt_boxes, pd_boxes)
->>>>>>> 8c158823
-
-        align_metric = bbox_scores.pow(self.alpha) * overlaps.pow(self.beta)
-        return align_metric, overlaps
-
-    def iou_calculation(self, gt_bboxes, pd_bboxes):
-        """Iou calculation for horizontal bounding boxes."""
-        return bbox_iou(gt_bboxes, pd_bboxes, xywh=False, CIoU=True).squeeze(-1).clamp_(0)
+            RuntimeError(f'Bbox_iou output should be tuple, got {type(bbox_iou_data)}')
+
+        return iou.squeeze(-1).clamp_(0)
 
     def select_topk_candidates(self, metrics, largest=True, topk_mask=None):
         """
