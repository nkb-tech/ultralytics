# Ultralytics YOLO 🚀, AGPL-3.0 license

import torch
import torch.nn as nn

from ultralytics.utils.checks import check_version
from ultralytics.utils.metrics import bbox_iou, probiou
from ultralytics.utils.ops import xywhr2xyxyxyxy

TORCH_1_10 = check_version(torch.__version__, "1.10.0")


class TaskAlignedAssigner(nn.Module):
    """
    A task-aligned assigner for object detection.

    This class assigns ground-truth (gt) objects to anchors based on the task-aligned metric, which combines both
    classification and localization information.

    Attributes:
        topk (int): The number of top candidates to consider.
        num_classes (int): The number of object classes.
        alpha (float): The alpha parameter for the classification component of the task-aligned metric.
        beta (float): The beta parameter for the localization component of the task-aligned metric.
        eps (float): A small value to prevent division by zero.
    """

    def __init__(self, topk=13, num_classes=80, alpha=1.0, beta=6.0, eps=1e-9):
        """Initialize a TaskAlignedAssigner object with customizable hyperparameters."""
        super().__init__()
        self.topk = topk
        self.num_classes = num_classes
        self.bg_idx = num_classes
        self.alpha = alpha
        self.beta = beta
        self.eps = eps

    @torch.no_grad()
    def forward(self, pd_scores, pd_bboxes, anc_points, gt_labels, gt_bboxes, mask_gt):
        """
        Compute the task-aligned assignment. Reference code is available at
        https://github.com/Nioolek/PPYOLOE_pytorch/blob/master/ppyoloe/assigner/tal_assigner.py.

        Args:
            pd_scores (Tensor): shape(bs, num_total_anchors, num_classes)
            pd_bboxes (Tensor): shape(bs, num_total_anchors, 4)
            anc_points (Tensor): shape(num_total_anchors, 2)
            gt_labels (Tensor): shape(bs, n_max_boxes, 1)
            gt_bboxes (Tensor): shape(bs, n_max_boxes, 4)
            mask_gt (Tensor): shape(bs, n_max_boxes, 1)

        Returns:
            target_labels (Tensor): shape(bs, num_total_anchors)
            target_bboxes (Tensor): shape(bs, num_total_anchors, 4)
            target_scores (Tensor): shape(bs, num_total_anchors, num_classes)
            fg_mask (Tensor): shape(bs, num_total_anchors)
            target_gt_idx (Tensor): shape(bs, num_total_anchors)
        """
        self.bs = pd_scores.shape[0]
        self.n_max_boxes = gt_bboxes.shape[1]

        if self.n_max_boxes == 0:
            device = gt_bboxes.device
            return (
                torch.full_like(pd_scores[..., 0], self.bg_idx, device=device),
                torch.zeros_like(pd_bboxes, device=device),
                torch.zeros_like(pd_scores, device=device),
                torch.zeros_like(pd_scores[..., 0], device=device),
                torch.zeros_like(pd_scores[..., 0], device=device),
            )

        mask_pos, align_metric, overlaps = self.get_pos_mask(
            pd_scores, pd_bboxes, gt_labels, gt_bboxes, anc_points, mask_gt
        )

        target_gt_idx, fg_mask, mask_pos = self.select_highest_overlaps(mask_pos, overlaps, self.n_max_boxes)

        # Assigned target
        target_labels, target_bboxes, target_scores = self.get_targets(gt_labels, gt_bboxes, target_gt_idx, fg_mask)

        # Normalize
        align_metric *= mask_pos
        pos_align_metrics = align_metric.amax(dim=-1, keepdim=True)  # b, max_num_obj
        pos_overlaps = (overlaps * mask_pos).amax(dim=-1, keepdim=True)  # b, max_num_obj
        norm_align_metric = (align_metric * pos_overlaps / (pos_align_metrics + self.eps)).amax(-2).unsqueeze(-1)
        target_scores = target_scores * norm_align_metric

        return target_labels, target_bboxes, target_scores, fg_mask.bool(), target_gt_idx

    def get_pos_mask(self, pd_scores, pd_bboxes, gt_labels, gt_bboxes, anc_points, mask_gt):
        """Get in_gts mask, (b, max_num_obj, h*w)."""
        mask_in_gts = self.select_candidates_in_gts(anc_points, gt_bboxes)
        # Get anchor_align metric, (b, max_num_obj, h*w)
        align_metric, overlaps = self.get_box_metrics(pd_scores, pd_bboxes, gt_labels, gt_bboxes, mask_in_gts * mask_gt)
        # Get topk_metric mask, (b, max_num_obj, h*w)
        mask_topk = self.select_topk_candidates(align_metric, topk_mask=mask_gt.expand(-1, -1, self.topk).bool())
        # Merge all mask to a final mask, (b, max_num_obj, h*w)
        mask_pos = mask_topk * mask_in_gts * mask_gt

        return mask_pos, align_metric, overlaps

    def get_box_metrics(self, pd_scores, pd_bboxes, gt_labels, gt_bboxes, mask_gt):
        """Compute alignment metric given predicted and ground truth bounding boxes."""
        na = pd_bboxes.shape[-2]
        mask_gt = mask_gt.bool()  # b, max_num_obj, h*w
        overlaps = torch.zeros([self.bs, self.n_max_boxes, na], dtype=pd_bboxes.dtype, device=pd_bboxes.device)
        bbox_scores = torch.zeros([self.bs, self.n_max_boxes, na], dtype=pd_scores.dtype, device=pd_scores.device)

        ind = torch.zeros([2, self.bs, self.n_max_boxes], dtype=torch.long)  # 2, b, max_num_obj
        ind[0] = torch.arange(end=self.bs).view(-1, 1).expand(-1, self.n_max_boxes)  # b, max_num_obj
        ind[1] = gt_labels.squeeze(-1)  # b, max_num_obj
        # Get the scores of each grid for each gt cls
        bbox_scores[mask_gt] = pd_scores[ind[0], :, ind[1]][mask_gt]  # b, max_num_obj, h*w

        # (b, max_num_obj, 1, 4), (b, 1, h*w, 4)
        pd_boxes = pd_bboxes.unsqueeze(1).expand(-1, self.n_max_boxes, -1, -1)[mask_gt]
        gt_boxes = gt_bboxes.unsqueeze(2).expand(-1, -1, na, -1)[mask_gt]
        overlaps[mask_gt] = self.iou_calculation(gt_boxes, pd_boxes)

        align_metric = bbox_scores.pow(self.alpha) * overlaps.pow(self.beta)
        return align_metric, overlaps

    def iou_calculation(self, gt_bboxes, pd_bboxes):
<<<<<<< HEAD
        """Iou calculation for horizontal bounding boxes."""
        bbox_iou_data = bbox_iou(gt_bboxes, pd_bboxes, xywh=False, WIoU=True)

        if isinstance(bbox_iou_data, tuple):
            if len(bbox_iou_data) == 3:
                iou = bbox_iou_data[2]
            elif len(bbox_iou_data) in (1, 2):
                iou = bbox_iou_data[0]
            else:
                raise RuntimeError(
                    f"Got length of outputs from bbox_iou {len(bbox_iou_data)}, but supported 0 < l <= 3"
                )
        else:
            raise RuntimeError(f"Bbox_iou output should be tuple, got {type(bbox_iou_data)}")

        return iou.squeeze(-1).clamp_(0)
=======
        """IoU calculation for horizontal bounding boxes."""
        return bbox_iou(gt_bboxes, pd_bboxes, xywh=False, CIoU=True).squeeze(-1).clamp_(0)
>>>>>>> f9edac6a

    def select_topk_candidates(self, metrics, largest=True, topk_mask=None):
        """
        Select the top-k candidates based on the given metrics.

        Args:
            metrics (Tensor): A tensor of shape (b, max_num_obj, h*w), where b is the batch size,
                              max_num_obj is the maximum number of objects, and h*w represents the
                              total number of anchor points.
            largest (bool): If True, select the largest values; otherwise, select the smallest values.
            topk_mask (Tensor): An optional boolean tensor of shape (b, max_num_obj, topk), where
                                topk is the number of top candidates to consider. If not provided,
                                the top-k values are automatically computed based on the given metrics.

        Returns:
            (Tensor): A tensor of shape (b, max_num_obj, h*w) containing the selected top-k candidates.
        """

        # (b, max_num_obj, topk)
        topk_metrics, topk_idxs = torch.topk(metrics, self.topk, dim=-1, largest=largest)
        if topk_mask is None:
            topk_mask = (topk_metrics.max(-1, keepdim=True)[0] > self.eps).expand_as(topk_idxs)
        # (b, max_num_obj, topk)
        topk_idxs.masked_fill_(~topk_mask, 0)

        # (b, max_num_obj, topk, h*w) -> (b, max_num_obj, h*w)
        count_tensor = torch.zeros(metrics.shape, dtype=torch.int8, device=topk_idxs.device)
        ones = torch.ones_like(topk_idxs[:, :, :1], dtype=torch.int8, device=topk_idxs.device)
        for k in range(self.topk):
            # Expand topk_idxs for each value of k and add 1 at the specified positions
            count_tensor.scatter_add_(-1, topk_idxs[:, :, k : k + 1], ones)
        # count_tensor.scatter_add_(-1, topk_idxs, torch.ones_like(topk_idxs, dtype=torch.int8, device=topk_idxs.device))
        # Filter invalid bboxes
        count_tensor.masked_fill_(count_tensor > 1, 0)

        return count_tensor.to(metrics.dtype)

    def get_targets(self, gt_labels, gt_bboxes, target_gt_idx, fg_mask):
        """
        Compute target labels, target bounding boxes, and target scores for the positive anchor points.

        Args:
            gt_labels (Tensor): Ground truth labels of shape (b, max_num_obj, 1), where b is the
                                batch size and max_num_obj is the maximum number of objects.
            gt_bboxes (Tensor): Ground truth bounding boxes of shape (b, max_num_obj, 4).
            target_gt_idx (Tensor): Indices of the assigned ground truth objects for positive
                                    anchor points, with shape (b, h*w), where h*w is the total
                                    number of anchor points.
            fg_mask (Tensor): A boolean tensor of shape (b, h*w) indicating the positive
                              (foreground) anchor points.

        Returns:
            (Tuple[Tensor, Tensor, Tensor]): A tuple containing the following tensors:
                - target_labels (Tensor): Shape (b, h*w), containing the target labels for
                                          positive anchor points.
                - target_bboxes (Tensor): Shape (b, h*w, 4), containing the target bounding boxes
                                          for positive anchor points.
                - target_scores (Tensor): Shape (b, h*w, num_classes), containing the target scores
                                          for positive anchor points, where num_classes is the number
                                          of object classes.
        """

        # Assigned target labels, (b, 1)
        batch_ind = torch.arange(end=self.bs, dtype=torch.int64, device=gt_labels.device)[..., None]
        target_gt_idx = target_gt_idx + batch_ind * self.n_max_boxes  # (b, h*w)
        target_labels = gt_labels.long().flatten()[target_gt_idx]  # (b, h*w)

        # Assigned target boxes, (b, max_num_obj, 4) -> (b, h*w, 4)
        target_bboxes = gt_bboxes.view(-1, gt_bboxes.shape[-1])[target_gt_idx]

        # Assigned target scores
        target_labels.clamp_(0)

        # 10x faster than F.one_hot()
        target_scores = torch.zeros(
            (target_labels.shape[0], target_labels.shape[1], self.num_classes),
            dtype=torch.int64,
            device=target_labels.device,
        )  # (b, h*w, 80)
        target_scores.scatter_(2, target_labels.unsqueeze(-1), 1)

        fg_scores_mask = fg_mask[:, :, None].repeat(1, 1, self.num_classes)  # (b, h*w, 80)
        target_scores = torch.where(fg_scores_mask > 0, target_scores, 0)

        return target_labels, target_bboxes, target_scores

    @staticmethod
    def select_candidates_in_gts(xy_centers, gt_bboxes, eps=1e-9):
        """
        Select the positive anchor center in gt.

        Args:
            xy_centers (Tensor): shape(h*w, 2)
            gt_bboxes (Tensor): shape(b, n_boxes, 4)

        Returns:
            (Tensor): shape(b, n_boxes, h*w)
        """
        n_anchors = xy_centers.shape[0]
        bs, n_boxes, _ = gt_bboxes.shape
        lt, rb = gt_bboxes.view(-1, 1, 4).chunk(2, 2)  # left-top, right-bottom
        bbox_deltas = torch.cat((xy_centers[None] - lt, rb - xy_centers[None]), dim=2).view(bs, n_boxes, n_anchors, -1)
        # return (bbox_deltas.min(3)[0] > eps).to(gt_bboxes.dtype)
        return bbox_deltas.amin(3).gt_(eps)

    @staticmethod
    def select_highest_overlaps(mask_pos, overlaps, n_max_boxes):
        """
        If an anchor box is assigned to multiple gts, the one with the highest IoU will be selected.

        Args:
            mask_pos (Tensor): shape(b, n_max_boxes, h*w)
            overlaps (Tensor): shape(b, n_max_boxes, h*w)

        Returns:
            target_gt_idx (Tensor): shape(b, h*w)
            fg_mask (Tensor): shape(b, h*w)
            mask_pos (Tensor): shape(b, n_max_boxes, h*w)
        """
        # (b, n_max_boxes, h*w) -> (b, h*w)
        fg_mask = mask_pos.sum(-2)
        if fg_mask.max() > 1:  # one anchor is assigned to multiple gt_bboxes
            mask_multi_gts = (fg_mask.unsqueeze(1) > 1).expand(-1, n_max_boxes, -1)  # (b, n_max_boxes, h*w)
            max_overlaps_idx = overlaps.argmax(1)  # (b, h*w)

            is_max_overlaps = torch.zeros(mask_pos.shape, dtype=mask_pos.dtype, device=mask_pos.device)
            is_max_overlaps.scatter_(1, max_overlaps_idx.unsqueeze(1), 1)

            mask_pos = torch.where(mask_multi_gts, is_max_overlaps, mask_pos).float()  # (b, n_max_boxes, h*w)
            fg_mask = mask_pos.sum(-2)
        # Find each grid serve which gt(index)
        target_gt_idx = mask_pos.argmax(-2)  # (b, h*w)
        return target_gt_idx, fg_mask, mask_pos


class RotatedTaskAlignedAssigner(TaskAlignedAssigner):
    def iou_calculation(self, gt_bboxes, pd_bboxes):
        """IoU calculation for rotated bounding boxes."""
        return probiou(gt_bboxes, pd_bboxes).squeeze(-1).clamp_(0)

    @staticmethod
    def select_candidates_in_gts(xy_centers, gt_bboxes):
        """
        Select the positive anchor center in gt for rotated bounding boxes.

        Args:
            xy_centers (Tensor): shape(h*w, 2)
            gt_bboxes (Tensor): shape(b, n_boxes, 5)

        Returns:
            (Tensor): shape(b, n_boxes, h*w)
        """
        # (b, n_boxes, 5) --> (b, n_boxes, 4, 2)
        corners = xywhr2xyxyxyxy(gt_bboxes)
        # (b, n_boxes, 1, 2)
        a, b, _, d = corners.split(1, dim=-2)
        ab = b - a
        ad = d - a

        # (b, n_boxes, h*w, 2)
        ap = xy_centers - a
        norm_ab = (ab * ab).sum(dim=-1)
        norm_ad = (ad * ad).sum(dim=-1)
        ap_dot_ab = (ap * ab).sum(dim=-1)
        ap_dot_ad = (ap * ad).sum(dim=-1)
        return (ap_dot_ab >= 0) & (ap_dot_ab <= norm_ab) & (ap_dot_ad >= 0) & (ap_dot_ad <= norm_ad)  # is_in_box


def make_anchors(feats, strides, grid_cell_offset=0.5):
    """Generate anchors from features."""
    anchor_points, stride_tensor = [], []
    assert feats is not None
    dtype, device = feats[0].dtype, feats[0].device
    for i, stride in enumerate(strides):
        _, _, h, w = feats[i].shape
        sx = torch.arange(end=w, device=device, dtype=dtype) + grid_cell_offset  # shift x
        sy = torch.arange(end=h, device=device, dtype=dtype) + grid_cell_offset  # shift y
        sy, sx = torch.meshgrid(sy, sx, indexing="ij") if TORCH_1_10 else torch.meshgrid(sy, sx)
        anchor_points.append(torch.stack((sx, sy), -1).view(-1, 2))
        stride_tensor.append(torch.full((h * w, 1), stride, dtype=dtype, device=device))
    return torch.cat(anchor_points), torch.cat(stride_tensor)


def dist2bbox(distance, anchor_points, xywh=True, dim=-1):
    """Transform distance(ltrb) to box(xywh or xyxy)."""
    lt, rb = distance.chunk(2, dim)
    x1y1 = anchor_points - lt
    x2y2 = anchor_points + rb
    if xywh:
        c_xy = (x1y1 + x2y2) / 2
        wh = x2y2 - x1y1
        return torch.cat((c_xy, wh), dim)  # xywh bbox
    return torch.cat((x1y1, x2y2), dim)  # xyxy bbox


def bbox2dist(anchor_points, bbox, reg_max):
    """Transform bbox(xyxy) to dist(ltrb)."""
    x1y1, x2y2 = bbox.chunk(2, -1)
    return torch.cat((anchor_points - x1y1, x2y2 - anchor_points), -1).clamp_(0, reg_max - 0.01)  # dist (lt, rb)


def dist2rbox(pred_dist, pred_angle, anchor_points, dim=-1):
    """
    Decode predicted object bounding box coordinates from anchor points and distribution.

    Args:
        pred_dist (torch.Tensor): Predicted rotated distance, (bs, h*w, 4).
        pred_angle (torch.Tensor): Predicted angle, (bs, h*w, 1).
        anchor_points (torch.Tensor): Anchor points, (h*w, 2).
    Returns:
        (torch.Tensor): Predicted rotated bounding boxes, (bs, h*w, 4).
    """
    lt, rb = pred_dist.split(2, dim=dim)
    cos, sin = torch.cos(pred_angle), torch.sin(pred_angle)
    # (bs, h*w, 1)
    xf, yf = ((rb - lt) / 2).split(1, dim=dim)
    x, y = xf * cos - yf * sin, xf * sin + yf * cos
    xy = torch.cat([x, y], dim=dim) + anchor_points
    return torch.cat([xy, lt + rb], dim=dim)<|MERGE_RESOLUTION|>--- conflicted
+++ resolved
@@ -121,7 +121,6 @@
         return align_metric, overlaps
 
     def iou_calculation(self, gt_bboxes, pd_bboxes):
-<<<<<<< HEAD
         """Iou calculation for horizontal bounding boxes."""
         bbox_iou_data = bbox_iou(gt_bboxes, pd_bboxes, xywh=False, WIoU=True)
 
@@ -138,10 +137,6 @@
             raise RuntimeError(f"Bbox_iou output should be tuple, got {type(bbox_iou_data)}")
 
         return iou.squeeze(-1).clamp_(0)
-=======
-        """IoU calculation for horizontal bounding boxes."""
-        return bbox_iou(gt_bboxes, pd_bboxes, xywh=False, CIoU=True).squeeze(-1).clamp_(0)
->>>>>>> f9edac6a
 
     def select_topk_candidates(self, metrics, largest=True, topk_mask=None):
         """
