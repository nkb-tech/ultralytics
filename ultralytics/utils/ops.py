--- conflicted
+++ resolved
@@ -207,11 +207,8 @@
     max_time_img=0.05,
     max_nms=30000,
     max_wh=7680,
-<<<<<<< HEAD
     nms_type="nms",
-=======
     in_place=True,
->>>>>>> f9edac6a
     rotated=False,
 ):
     """
