--- conflicted
+++ resolved
@@ -218,7 +218,6 @@
 
         cw = b1_x2.maximum(b2_x2) - b1_x1.minimum(b2_x1)  # convex (smallest enclosing box) width
         ch = b1_y2.maximum(b2_y2) - b1_y1.minimum(b2_y1)  # convex height
-<<<<<<< HEAD
         if CIoU or DIoU or EIoU or SIoU or WIoU:  # Distance or Complete IoU https://arxiv.org/abs/1911.08287v1
             c2 = (cw**2 + ch**2).pow_(alpha).clamp_min_(eps)  # convex diagonal squared
             rho2 = (((b2_x1 + b2_x2 - b1_x1 - b1_x2) ** 2 + (b2_y1 + b2_y2 - b1_y1 - b1_y2) ** 2) / 4).pow_(
@@ -226,15 +225,6 @@
             )  # center dist ** 2
             if CIoU:  # https://github.com/Zzh-tju/DIoU-SSD-pytorch/blob/master/utils/box/box_utils.py#L47
                 v = (4 / torch.pi**2) * (torch.atan(w2 / h2) - torch.atan(w1 / h1)).pow_(2)
-=======
-        if CIoU or DIoU:  # Distance or Complete IoU https://arxiv.org/abs/1911.08287v1
-            c2 = cw.pow(2) + ch.pow(2) + eps  # convex diagonal squared
-            rho2 = (
-                (b2_x1 + b2_x2 - b1_x1 - b1_x2).pow(2) + (b2_y1 + b2_y2 - b1_y1 - b1_y2).pow(2)
-            ) / 4  # center dist**2
-            if CIoU:  # https://github.com/Zzh-tju/DIoU-SSD-pytorch/blob/master/utils/box/box_utils.py#L47
-                v = (4 / math.pi**2) * ((w2 / h2).atan() - (w1 / h1).atan()).pow(2)
->>>>>>> f9edac6a
                 with torch.no_grad():
                     alpha_ciou = v / (1 - iou + v).clamp_min_(eps)
                 ciou = iou - (rho2 / c2 + torch.pow(v * alpha_ciou, alpha))  # CIoU
