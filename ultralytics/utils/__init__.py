--- conflicted
+++ resolved
@@ -928,24 +928,6 @@
         self.file = Path(file)
         self.version = version
         self.defaults = {
-<<<<<<< HEAD
-            'settings_version': version,
-            'datasets_dir': str(datasets_root / 'datasets'),
-            'weights_dir': str(root / 'weights'),
-            'runs_dir': str(root / 'runs'),
-            'uuid': hashlib.sha256(str(uuid.getnode()).encode()).hexdigest(),
-            'sync': False,
-            'api_key': '',
-            'clearml': True,  # integrations
-            'comet': True,
-            'dvc': True,
-            'hub': True,
-            'mlflow': True,
-            'neptune': True,
-            'raytune': True,
-            'tensorboard': True,
-            'wandb': True}
-=======
             "settings_version": version,
             "datasets_dir": str(datasets_root / "datasets"),
             "weights_dir": str(root / "weights"),
@@ -964,7 +946,6 @@
             "tensorboard": True,
             "wandb": True,
         }
->>>>>>> 8c158823
 
         super().__init__(copy.deepcopy(self.defaults))
 
