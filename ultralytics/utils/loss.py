--- conflicted
+++ resolved
@@ -5,10 +5,16 @@
 import torch.nn as nn
 import torch.nn.functional as F
 
-from ultralytics.utils.metrics import OKS_SIGMA, bbox_iou, wasserstein_loss
+from ultralytics.utils.metrics import OKS_SIGMA, bbox_iou, wasserstein_loss, probiou
 from ultralytics.utils.ops import crop_mask, xywh2xyxy, xyxy2xywh
-<<<<<<< HEAD
-from ultralytics.utils.tal import TaskAlignedAssigner, dist2bbox, bbox2dist, make_anchors
+from ultralytics.utils.tal import (
+    RotatedTaskAlignedAssigner,
+    TaskAlignedAssigner,
+    dist2bbox,
+    bbox2dist,
+    dist2rbox,
+    make_anchors,
+)
 
 
 class SlideLoss(nn.Module):
@@ -75,11 +81,6 @@
             return loss.sum()
         else:  # 'none'
             return loss
-=======
-from ultralytics.utils.tal import RotatedTaskAlignedAssigner, TaskAlignedAssigner, dist2bbox, dist2rbox, make_anchors
-from .metrics import bbox_iou, probiou
-from .tal import bbox2dist
->>>>>>> 8c158823
 
 
 class VarifocalLoss(nn.Module):
@@ -98,30 +99,48 @@
         """Computes varfocal loss."""
         weight = alpha * pred_score.sigmoid().pow(gamma) * (1 - label) + gt_score * label
         with torch.cuda.amp.autocast(enabled=False):
-<<<<<<< HEAD
-            loss = (F.binary_cross_entropy_with_logits(pred_score.float(), gt_score.float(), reduction='none') *
-                    weight)
-        return loss.mean(1).sum()
-=======
             loss = (
                 (F.binary_cross_entropy_with_logits(pred_score.float(), gt_score.float(), reduction="none") * weight)
                 .mean(1)
                 .sum()
             )
         return loss
->>>>>>> 8c158823
+    
+
+class BCFLoss(nn.Module):
+
+    def __init__(self, gamma=2, alpha=0.25, reduction="mean"):
+        super(BCFLoss, self).__init__()
+        self.gamma = gamma
+        self.alpha = alpha
+        self.reduction = reduction
+
+    def forward(self, _input, target):
+        pt = torch.sigmoid(_input) * 0.999 + 0.0005
+        loss = - self.alpha * (1 - pt) ** self.gamma * target * torch.log(pt) - \
+                 (1 - self.alpha) * pt ** self.gamma * (1 - target) * torch.log(1 - pt)
+        if self.reduction == "mean":
+            return torch.mean(loss)
+        elif self.reduction == "sum":
+            return torch.sum(loss)
+        return loss * 15
+
+
+class HybridRandomLoss(nn.Module):
+
+    def __init__(self, reduction="mean"):
+        super(HybridRandomLoss, self).__init__()
+        self.loss_bce = nn.BCEWithLogitsLoss(reduction=reduction)
+        self.loss_bcf = BCFLoss(reduction=reduction)
+
+    def forward(self, preds, targets):
+        r = math.random()  # 0.5
+        return r * self.loss_bce(preds, targets) + (1 - r) * self.loss_bcf(preds, targets)
 
 
 class FocalLoss(nn.Module):
     """Wraps focal loss around existing loss_fcn(), i.e. criteria = FocalLoss(nn.BCEWithLogitsLoss(), gamma=1.5)."""
 
-<<<<<<< HEAD
-=======
-    def __init__(self):
-        """Initializer for FocalLoss class with no parameters."""
-        super().__init__()
-
->>>>>>> 8c158823
     @staticmethod
     def forward(pred, label, gamma=1.5, alpha=0.25):
         """Calculates and updates confusion matrix for object detection/classification tasks."""
@@ -272,19 +291,13 @@
         h = model.args  # hyperparameters
 
         m = model.model[-1]  # Detect() module
-<<<<<<< HEAD
         self.bce = VarifocalLoss()
         # self.bce = nn.BCEWithLogitsLoss(reduction='none')  # basic yolo loss
         # self.bce = EMASlideLoss(nn.BCEWithLogitsLoss(reduction='none'))  # Exponential Moving Average Slide Loss
         # self.bce = SlideLoss(nn.BCEWithLogitsLoss(reduction='none')) # Slide Loss
-=======
-        self.bce = nn.BCEWithLogitsLoss(reduction="none")
->>>>>>> 8c158823
         self.hyp = h
         self.stride = m.stride  # model strides
-        self.nc = m.nc  # number of classes
-        self.no = m.no
-        self.reg_max = m.reg_max
+        self.nc = m.nc  # number of classesVarifocalLoss
         self.device = device
 
         self.use_dfl = m.reg_max > 1
@@ -348,11 +361,6 @@
         # Pboxes
         pred_bboxes = self.bbox_decode(anchor_points, pred_distri)  # xyxy, (b, h*w, 4)
 
-<<<<<<< HEAD
-        target_labels, target_bboxes, target_scores, fg_mask, _ = self.assigner(
-            pred_scores.detach().sigmoid(), (pred_bboxes.detach() * stride_tensor).type(gt_bboxes.dtype),
-            anchor_points * stride_tensor, gt_labels, gt_bboxes, mask_gt)
-=======
         _, target_bboxes, target_scores, fg_mask, _ = self.assigner(
             pred_scores.detach().sigmoid(),
             (pred_bboxes.detach() * stride_tensor).type(gt_bboxes.dtype),
@@ -361,7 +369,6 @@
             gt_bboxes,
             mask_gt,
         )
->>>>>>> 8c158823
 
         target_scores_sum = max(target_scores.sum(), 1)
 
