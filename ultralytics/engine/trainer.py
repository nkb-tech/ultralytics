--- conflicted
+++ resolved
@@ -728,18 +728,14 @@
                 else:  # weight (with decay)
                     g[0].append(param)
 
-<<<<<<< HEAD
         if name in ('Adam', 'Adamax', 'AdamW', 'NAdam', 'RAdam'):
             kwargs = {'lr': lr, 'betas': (momentum, 0.999), 'weight_decay': 0.0}
             if name in ('Adam', 'AdamW'):
                 kwargs['amsgrad'] = True
+            if name in ('NAdam', 'RAdam'):
+                kwargs['decoupled_weight_decay'] = True
             optimizer = getattr(optim, name, optim.Adam)(g[2], **kwargs)
         elif name == 'RMSProp':
-=======
-        if name in ("Adam", "Adamax", "AdamW", "NAdam", "RAdam"):
-            optimizer = getattr(optim, name, optim.Adam)(g[2], lr=lr, betas=(momentum, 0.999), weight_decay=0.0)
-        elif name == "RMSProp":
->>>>>>> 8c158823
             optimizer = optim.RMSprop(g[2], lr=lr, momentum=momentum)
         elif name == "SGD":
             optimizer = optim.SGD(g[2], lr=lr, momentum=momentum, nesterov=True)
