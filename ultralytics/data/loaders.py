--- conflicted
+++ resolved
@@ -1,4 +1,6 @@
 # Ultralytics YOLO 🚀, AGPL-3.0 license
+
+from typing import Union
 
 from typing import Union
 
@@ -10,6 +12,7 @@
 from pathlib import Path
 from threading import Thread
 from urllib.parse import urlparse
+from collections import deque
 from collections import deque
 
 import cv2
@@ -61,6 +64,21 @@
         __len__: Return the length of the sources object.
     """
 
+    def __init__(
+        self,
+        sources: str = 'file.streams',
+        imgsz: int = 640,
+        buffer_length: Union[str, int] = 'auto',
+        vid_fps: Union[str, int] = 'auto',
+    ) -> "LoadStreams":
+        """Initialize instance variables and check for consistent input stream shapes.
+        Args:
+            sources: File with streams.
+            buffer_length: Length of buffer. If -1 - auto mode.
+            vid_fps: New FPS for all videos. if 'auto', all videos will be aligned by min fps in streams.
+                     If `isinstance(vid_fps, int)` - all videos will be set to this value.
+                     If vid_fps == -1, fps alignment will not be applied.
+        """
     def __init__(
         self,
         sources: str = 'file.streams',
@@ -77,26 +95,11 @@
                      If vid_fps == -1, fps alignment will not be applied.
         """
         torch.backends.cudnn.benchmark = True  # faster for fixed-size inference
-<<<<<<< HEAD
         self.buffer_length = buffer_length  # max buffer length
         self.running = True  # running flag for Thread
         self.mode = 'stream'
         self.imgsz = imgsz
 
-=======
-        # check input args
-        for var_name in ('buffer_length', 'vid_fps'):
-            var_value = eval(var_name)
-            assert (
-                (isinstance(var_value, str) and var_value == 'auto') \
-                or (var_value == -1 or var_value > 0)
-            ), f"Set {var_name} > 0 or equal -1, got {var_value}."
-        self.imgsz = imgsz
-        self.buffer = buffer  # buffer input streams
-        self.buffer_length = buffer_length  # max buffer length
-        self.running = True  # running flag for Thread
-        self.mode = 'stream'
->>>>>>> daa25667
         sources = Path(sources).read_text().rsplit() if os.path.isfile(sources) else [sources]
         n = len(sources)
         self.sources = [ops.clean_str(x) for x in sources]  # clean source names for later
@@ -105,13 +108,20 @@
         self.frames = [0] * n  # number of frames in each stream
         self.threads = [None] * n  # buffer stored streams
         self.shape = [[] for _ in range(n)]
+        self.imgs = []  # buffer with images
+        self.fps = [0] * n  # fps of each stream
+        self.frames = [0] * n  # number of frames in each stream
+        self.threads = [None] * n  # buffer stored streams
+        self.shape = [[] for _ in range(n)]
         self.caps = [None] * n  # video capture objects
+        self.buffer_lengths = [0] * n  # keep buffer lengths
         self.buffer_lengths = [0] * n  # keep buffer lengths
         for i, s in enumerate(sources):  # index, source
             # Start thread to read frames from video stream
             st = f'{i + 1}/{n}: {s}... '
             if urlparse(s).hostname in ('www.youtube.com', 'youtube.com', 'youtu.be'):  # if source is YouTube video
                 # YouTube format i.e. 'https://www.youtube.com/watch?v=Zgi9g1ksQHc' or 'https://youtu.be/LNwODJXcvt4'
+                raise NotImplementedError(f'Kaggle, YouTube are not supported now.')
                 raise NotImplementedError(f'Kaggle, YouTube are not supported now.')
             s = eval(s) if s.isnumeric() else s  # i.e. s = '0' local webcam
             if s == 0 and (is_colab() or is_kaggle()):
@@ -122,6 +132,10 @@
                 raise ConnectionError(f'{st}Failed to open {s}')
             w = int(self.caps[i].get(cv2.CAP_PROP_FRAME_WIDTH))
             h = int(self.caps[i].get(cv2.CAP_PROP_FRAME_HEIGHT))
+            fps = self.caps[i].get(cv2.CAP_PROP_FPS)
+            # warning: may return 0 or nan
+            if not math.isfinite(fps) or fps == 0:
+                LOGGER.warning(f'{st}Warning ⚠️ Stream returned {fps} FPS, set defaut 30 FPS.')
             fps = self.caps[i].get(cv2.CAP_PROP_FPS)
             # warning: may return 0 or nan
             if not math.isfinite(fps) or fps == 0:
@@ -141,12 +155,28 @@
             buf = deque(maxlen=stream_buffer_length)
             buf.append(im)
             self.imgs.append(buf)
+            stream_buffer_length = \
+                math.ceil(self.fps[i]) \
+                if (isinstance(buffer_length, str) and buffer_length == 'auto') \
+                    or buffer_length == -1 \
+                else buffer_length
+            self.buffer_lengths[i] = stream_buffer_length
+            buf = deque(maxlen=stream_buffer_length)
+            buf.append(im)
+            self.imgs.append(buf)
             self.shape[i] = im.shape
             self.threads[i] = Thread(target=self.update, args=([i, self.caps[i], s]), daemon=True)
             LOGGER.info(f'{st}Success ✅ ({self.frames[i]} frames of shape {w}x{h} at {self.fps[i]:.2f} FPS)')
 
         self.new_fps = min(self.fps) if isinstance(vid_fps, str) and vid_fps == 'auto' else vid_fps  # fps alignment
+
+        self.new_fps = min(self.fps) if isinstance(vid_fps, str) and vid_fps == 'auto' else vid_fps  # fps alignment
         LOGGER.info('')  # newline
+
+        # run all threads
+        for i in range(n):
+            self.threads[i].start()
+        
 
         # run all threads
         for i in range(n):
@@ -159,6 +189,11 @@
         """Read stream `i` frames in daemon thread."""
         n, f = 0, self.frames[i]  # frame number, frame array
         while self.running and cap.isOpened() and n < (f - 1):
+            success = cap.grab()  # .read() = .grab() followed by .retrieve()
+            if not success:
+                im = None
+                LOGGER.warning(f'WARNING ⚠️ Video stream {i} unresponsive, please check your IP camera connection.')
+                cap.open(stream)  # re-open stream if signal was lost
             success = cap.grab()  # .read() = .grab() followed by .retrieve()
             if not success:
                 im = None
@@ -173,6 +208,14 @@
             n += 1
         else:
             LOGGER.info(f'End of stream {i}.')
+                success, im = cap.retrieve()
+                if not success:
+                    im = None
+                    LOGGER.warning(f'WARNING ⚠️ Cannot decode image from video stream {i}. Unknown error.')
+            self.imgs[i].append(im)
+            n += 1
+        else:
+            LOGGER.info(f'End of stream {i}.')
 
     def close(self):
         """Close stream loader and release resources."""
@@ -200,7 +243,13 @@
         # sleep to align fps
         time.sleep(1 / self.new_fps)
 
+
+        # sleep to align fps
+        time.sleep(1 / self.new_fps)
+
         for i, x in enumerate(self.imgs):
+            # If image is not available
+            if not x:
             # If image is not available
             if not x:
                 if not self.threads[i].is_alive() or cv2.waitKey(1) == ord('q'):  # q to quit
@@ -209,7 +258,14 @@
                 LOGGER.warning(f'WARNING ⚠️ Waiting for stream {i}')
                 im = None
             # Get the last element from buffer
+                LOGGER.warning(f'WARNING ⚠️ Waiting for stream {i}')
+                im = None
+            # Get the last element from buffer
             else:
+                # Main process just read from buffer, not delete
+                im = x[-1]
+
+            images.append(im)
                 # Main process just read from buffer, not delete
                 im = x[-1]
 
@@ -397,6 +453,8 @@
         self.cap = cv2.VideoCapture(path)
         if not self.cap.isOpened():
             raise ConnectionError(f'Failed to open video stream at {path}')
+        if not self.cap.isOpened():
+            raise ConnectionError(f'Failed to open video stream at {path}')
         self.frames = int(self.cap.get(cv2.CAP_PROP_FRAME_COUNT) / self.vid_stride)
 
     def __len__(self):
