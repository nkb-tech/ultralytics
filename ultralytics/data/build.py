--- conflicted
+++ resolved
@@ -171,13 +171,8 @@
         dataset = LoadTensor(source)
     elif in_memory:
         dataset = source
-<<<<<<< HEAD
-    elif webcam:
+    elif stream:
         dataset = LoadStreams(source)
-=======
-    elif stream:
-        dataset = LoadStreams(source, vid_stride=vid_stride, buffer=buffer)
->>>>>>> f9edac6a
     elif screenshot:
         dataset = LoadScreenshots(source)
     elif from_img:
