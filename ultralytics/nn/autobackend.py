# Ultralytics YOLO 🚀, AGPL-3.0 license

import ast
import contextlib
import json
import platform
import zipfile
from collections import OrderedDict, namedtuple
from pathlib import Path

import cv2
import numpy as np
import torch
import torch.nn as nn
from PIL import Image

from ultralytics.utils import ARM64, LINUX, LOGGER, ROOT, yaml_load
from ultralytics.utils.checks import check_requirements, check_suffix, check_version, check_yaml
from ultralytics.utils.downloads import attempt_download_asset, is_url


def check_class_names(names):
    """
    Check class names.

    Map imagenet class codes to human-readable names if required. Convert lists to dicts.
    """
    if isinstance(names, list):  # names is a list
        names = dict(enumerate(names))  # convert to dict
    if isinstance(names, dict):
        # Convert 1) string keys to int, i.e. '0' to 0, and non-string values to strings, i.e. True to 'True'
        names = {int(k): str(v) for k, v in names.items()}
        n = len(names)
        if max(names.keys()) >= n:
            raise KeyError(
                f"{n}-class dataset requires class indices 0-{n - 1}, but you have invalid class indices "
                f"{min(names.keys())}-{max(names.keys())} defined in your dataset YAML."
            )
        if isinstance(names[0], str) and names[0].startswith("n0"):  # imagenet class codes, i.e. 'n01440764'
            names_map = yaml_load(ROOT / "cfg/datasets/ImageNet.yaml")["map"]  # human-readable names
            names = {k: names_map[v] for k, v in names.items()}
    return names


def default_class_names(data=None):
    """Applies default class names to an input YAML file or returns numerical class names."""
    if data:
        with contextlib.suppress(Exception):
            return yaml_load(check_yaml(data))["names"]
    return {i: f"class{i}" for i in range(999)}  # return default if above errors


class AutoBackend(nn.Module):
    """
    Handles dynamic backend selection for running inference using Ultralytics YOLO models.

    The AutoBackend class is designed to provide an abstraction layer for various inference engines. It supports a wide
    range of formats, each with specific naming conventions as outlined below:

        Supported Formats and Naming Conventions:
            | Format                | File Suffix      |
            |-----------------------|------------------|
            | PyTorch               | *.pt             |
            | TorchScript           | *.torchscript    |
            | ONNX Runtime          | *.onnx           |
            | ONNX OpenCV DNN       | *.onnx (dnn=True)|
            | OpenVINO              | *openvino_model/ |
            | CoreML                | *.mlpackage      |
            | TensorRT              | *.engine         |
            | TensorFlow SavedModel | *_saved_model    |
            | TensorFlow GraphDef   | *.pb             |
            | TensorFlow Lite       | *.tflite         |
            | TensorFlow Edge TPU   | *_edgetpu.tflite |
            | PaddlePaddle          | *_paddle_model   |
            | ncnn                  | *_ncnn_model     |

    This class offers dynamic backend switching capabilities based on the input model format, making it easier to deploy
    models across various platforms.
    """

    @torch.no_grad()
    def __init__(
        self,
        weights="yolov8n.pt",
        device=torch.device("cpu"),
        dnn=False,
        data=None,
        fp16=False,
        fuse=True,
        verbose=True,
    ):
        """
        Initialize the AutoBackend for inference.

        Args:
            weights (str): Path to the model weights file. Defaults to 'yolov8n.pt'.
            device (torch.device): Device to run the model on. Defaults to CPU.
            dnn (bool): Use OpenCV DNN module for ONNX inference. Defaults to False.
            data (str | Path | optional): Path to the additional data.yaml file containing class names. Optional.
            fp16 (bool): Enable half-precision inference. Supported only on specific backends. Defaults to False.
            fuse (bool): Fuse Conv2D + BatchNorm layers for optimization. Defaults to True.
            verbose (bool): Enable verbose logging. Defaults to True.
        """
        super().__init__()
        w = str(weights[0] if isinstance(weights, list) else weights)
        nn_module = isinstance(weights, torch.nn.Module)
        (
            pt,
            jit,
            onnx,
            xml,
            engine,
            coreml,
            saved_model,
            pb,
            tflite,
            edgetpu,
            tfjs,
            paddle,
            ncnn,
            triton,
        ) = self._model_type(w)
        fp16 &= pt or jit or onnx or xml or engine or nn_module or triton  # FP16
        nhwc = coreml or saved_model or pb or tflite or edgetpu  # BHWC formats (vs torch BCWH)
        stride = 32  # default stride
        model, metadata = None, None

        # Set device
        cuda = torch.cuda.is_available() and device.type != "cpu"  # use CUDA
        if cuda and not any([nn_module, pt, jit, engine, onnx]):  # GPU dataloader formats
            device = torch.device("cpu")
            cuda = False

        # Download if not local
        if not (pt or triton or nn_module):
            w = attempt_download_asset(w)

        # Load model
        if nn_module:  # in-memory PyTorch model
            model = weights.to(device)
            model = model.fuse(verbose=verbose) if fuse else model
            if hasattr(model, "kpt_shape"):
                kpt_shape = model.kpt_shape  # pose-only
            stride = max(int(model.stride.max()), 32)  # model stride
            names = model.module.names if hasattr(model, "module") else model.names  # get class names
            model.half() if fp16 else model.float()
            self.model = model  # explicitly assign for to(), cpu(), cuda(), half()
            pt = True
        elif pt:  # PyTorch
            from ultralytics.nn.tasks import attempt_load_weights

            model = attempt_load_weights(
                weights if isinstance(weights, list) else w, device=device, inplace=True, fuse=fuse
            )
            if hasattr(model, "kpt_shape"):
                kpt_shape = model.kpt_shape  # pose-only
            stride = max(int(model.stride.max()), 32)  # model stride
            names = model.module.names if hasattr(model, "module") else model.names  # get class names
            model.half() if fp16 else model.float()
            self.model = model  # explicitly assign for to(), cpu(), cuda(), half()
        elif jit:  # TorchScript
            LOGGER.info(f"Loading {w} for TorchScript inference...")
            extra_files = {"config.txt": ""}  # model metadata
            model = torch.jit.load(w, _extra_files=extra_files, map_location=device)
            model.half() if fp16 else model.float()
            if extra_files["config.txt"]:  # load metadata dict
                metadata = json.loads(extra_files["config.txt"], object_hook=lambda x: dict(x.items()))
        elif dnn:  # ONNX OpenCV DNN
            LOGGER.info(f"Loading {w} for ONNX OpenCV DNN inference...")
            check_requirements("opencv-python>=4.5.4")
            net = cv2.dnn.readNetFromONNX(w)
        elif onnx:  # ONNX Runtime
            LOGGER.info(f"Loading {w} for ONNX Runtime inference...")
            check_requirements(("onnx", "onnxruntime-gpu" if cuda else "onnxruntime"))
            import onnxruntime

            providers = ["CUDAExecutionProvider", "CPUExecutionProvider"] if cuda else ["CPUExecutionProvider"]
            session = onnxruntime.InferenceSession(w, providers=providers)
            output_names = [x.name for x in session.get_outputs()]
            metadata = session.get_modelmeta().custom_metadata_map  # metadata
        elif xml:  # OpenVINO
            LOGGER.info(f"Loading {w} for OpenVINO inference...")
            check_requirements("openvino>=2023.0")  # requires openvino-dev: https://pypi.org/project/openvino-dev/
            from openvino.runtime import Core, Layout, get_batch  # noqa

            core = Core()
            w = Path(w)
            if not w.is_file():  # if not *.xml
                w = next(w.glob("*.xml"))  # get *.xml file from *_openvino_model dir
            ov_model = core.read_model(model=str(w), weights=w.with_suffix(".bin"))
            if ov_model.get_parameters()[0].get_layout().empty:
                ov_model.get_parameters()[0].set_layout(Layout("NCHW"))
            batch_dim = get_batch(ov_model)
            if batch_dim.is_static:
                batch_size = batch_dim.get_length()
            ov_compiled_model = core.compile_model(ov_model, device_name="AUTO")  # AUTO selects best available device
            metadata = w.parent / "metadata.yaml"
        elif engine:  # TensorRT
            LOGGER.info(f"Loading {w} for TensorRT inference...")
            try:
                import tensorrt as trt  # noqa https://developer.nvidia.com/nvidia-tensorrt-download
            except ImportError:
                if LINUX:
                    check_requirements("nvidia-tensorrt", cmds="-U --index-url https://pypi.ngc.nvidia.com")
                import tensorrt as trt  # noqa
            check_version(trt.__version__, "7.0.0", hard=True)  # require tensorrt>=7.0.0
            if device.type == "cpu":
                device = torch.device("cuda:0")
            Binding = namedtuple("Binding", ("name", "dtype", "shape", "data", "ptr"))
            logger = trt.Logger(trt.Logger.INFO)
            if verbose:
                logger.min_severity = trt.Logger.Severity.VERBOSE
            trt.init_libnvinfer_plugins(logger, namespace='')
            # Read file
            with open(w, "rb") as f, trt.Runtime(logger) as runtime:
                meta_len = int.from_bytes(f.read(4), byteorder="little")  # read metadata length
                metadata = json.loads(f.read(meta_len).decode("utf-8"))  # read metadata
                model = runtime.deserialize_cuda_engine(f.read())  # read engine
            context = model.create_execution_context()
            bindings = OrderedDict()
            output_names = []
            fp16 = False  # default updated below
            dynamic = False
            for i in range(model.num_bindings):
                name = model.get_binding_name(i)
                dtype = trt.nptype(model.get_binding_dtype(i))
                if model.binding_is_input(i):
                    if -1 in tuple(model.get_binding_shape(i)):  # dynamic
                        dynamic = True
                        context.set_binding_shape(i, tuple(model.get_profile_shape(0, i)[2]))
                    if dtype == np.float16:
                        fp16 = True
                else:  # output
                    output_names.append(name)
                shape = tuple(context.get_binding_shape(i))
                im = torch.from_numpy(np.empty(shape, dtype=dtype)).to(device)
                bindings[name] = Binding(name, dtype, shape, im, int(im.data_ptr()))
            binding_addrs = OrderedDict((n, d.ptr) for n, d in bindings.items())
            batch_size = bindings["images"].shape[0]  # if dynamic, this is instead max batch size
        elif coreml:  # CoreML
            LOGGER.info(f"Loading {w} for CoreML inference...")
            import coremltools as ct

            model = ct.models.MLModel(w)
            metadata = dict(model.user_defined_metadata)
        elif saved_model:  # TF SavedModel
            LOGGER.info(f"Loading {w} for TensorFlow SavedModel inference...")
            import tensorflow as tf

            keras = False  # assume TF1 saved_model
            model = tf.keras.models.load_model(w) if keras else tf.saved_model.load(w)
            metadata = Path(w) / "metadata.yaml"
        elif pb:  # GraphDef https://www.tensorflow.org/guide/migrate#a_graphpb_or_graphpbtxt
            LOGGER.info(f"Loading {w} for TensorFlow GraphDef inference...")
            import tensorflow as tf

            from ultralytics.engine.exporter import gd_outputs

            def wrap_frozen_graph(gd, inputs, outputs):
                """Wrap frozen graphs for deployment."""
                x = tf.compat.v1.wrap_function(lambda: tf.compat.v1.import_graph_def(gd, name=""), [])  # wrapped
                ge = x.graph.as_graph_element
                return x.prune(tf.nest.map_structure(ge, inputs), tf.nest.map_structure(ge, outputs))

            gd = tf.Graph().as_graph_def()  # TF GraphDef
            with open(w, "rb") as f:
                gd.ParseFromString(f.read())
            frozen_func = wrap_frozen_graph(gd, inputs="x:0", outputs=gd_outputs(gd))
        elif tflite or edgetpu:  # https://www.tensorflow.org/lite/guide/python#install_tensorflow_lite_for_python
            try:  # https://coral.ai/docs/edgetpu/tflite-python/#update-existing-tf-lite-code-for-the-edge-tpu
                from tflite_runtime.interpreter import Interpreter, load_delegate
            except ImportError:
                import tensorflow as tf

                Interpreter, load_delegate = tf.lite.Interpreter, tf.lite.experimental.load_delegate
            if edgetpu:  # TF Edge TPU https://coral.ai/software/#edgetpu-runtime
                LOGGER.info(f"Loading {w} for TensorFlow Lite Edge TPU inference...")
                delegate = {"Linux": "libedgetpu.so.1", "Darwin": "libedgetpu.1.dylib", "Windows": "edgetpu.dll"}[
                    platform.system()
                ]
                interpreter = Interpreter(model_path=w, experimental_delegates=[load_delegate(delegate)])
            else:  # TFLite
                LOGGER.info(f"Loading {w} for TensorFlow Lite inference...")
                interpreter = Interpreter(model_path=w)  # load TFLite model
            interpreter.allocate_tensors()  # allocate
            input_details = interpreter.get_input_details()  # inputs
            output_details = interpreter.get_output_details()  # outputs
            # Load metadata
            with contextlib.suppress(zipfile.BadZipFile):
                with zipfile.ZipFile(w, "r") as model:
                    meta_file = model.namelist()[0]
                    metadata = ast.literal_eval(model.read(meta_file).decode("utf-8"))
        elif tfjs:  # TF.js
            raise NotImplementedError("YOLOv8 TF.js inference is not currently supported.")
        elif paddle:  # PaddlePaddle
            LOGGER.info(f"Loading {w} for PaddlePaddle inference...")
            check_requirements("paddlepaddle-gpu" if cuda else "paddlepaddle")
            import paddle.inference as pdi  # noqa

            w = Path(w)
            if not w.is_file():  # if not *.pdmodel
                w = next(w.rglob("*.pdmodel"))  # get *.pdmodel file from *_paddle_model dir
            config = pdi.Config(str(w), str(w.with_suffix(".pdiparams")))
            if cuda:
                config.enable_use_gpu(memory_pool_init_size_mb=2048, device_id=0)
            predictor = pdi.create_predictor(config)
            input_handle = predictor.get_input_handle(predictor.get_input_names()[0])
            output_names = predictor.get_output_names()
            metadata = w.parents[1] / "metadata.yaml"
        elif ncnn:  # ncnn
            LOGGER.info(f"Loading {w} for ncnn inference...")
            check_requirements("git+https://github.com/Tencent/ncnn.git" if ARM64 else "ncnn")  # requires ncnn
            import ncnn as pyncnn

            net = pyncnn.Net()
            net.opt.use_vulkan_compute = cuda
            w = Path(w)
            if not w.is_file():  # if not *.param
                w = next(w.glob("*.param"))  # get *.param file from *_ncnn_model dir
            net.load_param(str(w))
            net.load_model(str(w.with_suffix(".bin")))
            metadata = w.parent / "metadata.yaml"
        elif triton:  # NVIDIA Triton Inference Server
            check_requirements("tritonclient[all]")
            from ultralytics.utils.triton import TritonRemoteModel

            model = TritonRemoteModel(w)
        else:
            from ultralytics.engine.exporter import export_formats

            raise TypeError(
                f"model='{w}' is not a supported model format. "
                "See https://docs.ultralytics.com/modes/predict for help."
                f"\n\n{export_formats()}"
            )

        # Load external metadata YAML
        if isinstance(metadata, (str, Path)) and Path(metadata).exists():
            metadata = yaml_load(metadata)
        if metadata:
            for k, v in metadata.items():
                if k in ("stride", "batch"):
                    metadata[k] = int(v)
                elif k in ("imgsz", "names", "kpt_shape") and isinstance(v, str):
                    metadata[k] = eval(v)
<<<<<<< HEAD
            stride = metadata['stride']
            task = metadata['task']
            batch = metadata['batch']
            imgsz = metadata['imgsz']
            names = metadata['names']
            nms = metadata['nms']
            conf = metadata['conf']
            max_det = metadata['max_det']
            kpt_shape = metadata.get('kpt_shape')
=======
            stride = metadata["stride"]
            task = metadata["task"]
            batch = metadata["batch"]
            imgsz = metadata["imgsz"]
            names = metadata["names"]
            kpt_shape = metadata.get("kpt_shape")
>>>>>>> 8c158823
        elif not (pt or triton or nn_module):
            LOGGER.warning(f"WARNING ⚠️ Metadata not found for 'model={weights}'")

        # Check names
        if "names" not in locals():  # names missing
            names = default_class_names(data)
        names = check_class_names(names)

        # Disable gradients
        if pt:
            for p in model.parameters():
                p.requires_grad = False

        self.__dict__.update(locals())  # assign all variables to self

    def forward(self, im, augment=False, visualize=False, embed=None):
        """
        Runs inference on the YOLOv8 MultiBackend model.

        Args:
            im (torch.Tensor): The image tensor to perform inference on.
            augment (bool): whether to perform data augmentation during inference, defaults to False
            visualize (bool): whether to visualize the output predictions, defaults to False
            embed (list, optional): A list of feature vectors/embeddings to return.

        Returns:
            (tuple): Tuple containing the raw output tensor, and processed output for visualization (if visualize=True)
        """
        b, ch, h, w = im.shape  # batch, channel, height, width
        if self.fp16 and im.dtype != torch.float16:
            im = im.half()  # to FP16
        if self.nhwc:
            im = im.permute(0, 2, 3, 1)  # torch BCHW to numpy BHWC shape(1,320,192,3)

        if self.pt or self.nn_module:  # PyTorch
            y = self.model(im, augment=augment, visualize=visualize, embed=embed)
        elif self.jit:  # TorchScript
            y = self.model(im)
        elif self.dnn:  # ONNX OpenCV DNN
            im = im.cpu().numpy()  # torch to numpy
            self.net.setInput(im)
            y = self.net.forward()
        elif self.onnx:  # ONNX Runtime
            im = im.cpu().numpy()  # torch to numpy
            y = self.session.run(self.output_names, {self.session.get_inputs()[0].name: im})
        elif self.xml:  # OpenVINO
            im = im.cpu().numpy()  # FP32
            y = list(self.ov_compiled_model(im).values())
        elif self.engine:  # TensorRT
            if self.dynamic and im.shape != self.bindings["images"].shape:
                i = self.model.get_binding_index("images")
                self.context.set_binding_shape(i, im.shape)  # reshape if dynamic
                self.bindings["images"] = self.bindings["images"]._replace(shape=im.shape)
                for name in self.output_names:
                    i = self.model.get_binding_index(name)
                    self.bindings[name].data.resize_(tuple(self.context.get_binding_shape(i)))
            s = self.bindings["images"].shape
            assert im.shape == s, f"input size {im.shape} {'>' if self.dynamic else 'not equal to'} max model size {s}"
            self.binding_addrs["images"] = int(im.data_ptr())
            self.context.execute_v2(list(self.binding_addrs.values()))
            y = [self.bindings[x].data for x in sorted(self.output_names)]
        elif self.coreml:  # CoreML
            im = im[0].cpu().numpy()
            im_pil = Image.fromarray((im * 255).astype("uint8"))
            # im = im.resize((192, 320), Image.BILINEAR)
            y = self.model.predict({"image": im_pil})  # coordinates are xywh normalized
            if "confidence" in y:
                raise TypeError(
                    "Ultralytics only supports inference of non-pipelined CoreML models exported with "
                    f"'nms=False', but 'model={w}' has an NMS pipeline created by an 'nms=True' export."
                )
                # TODO: CoreML NMS inference handling
                # from ultralytics.utils.ops import xywh2xyxy
                # box = xywh2xyxy(y['coordinates'] * [[w, h, w, h]])  # xyxy pixels
                # conf, cls = y['confidence'].max(1), y['confidence'].argmax(1).astype(np.float32)
                # y = np.concatenate((box, conf.reshape(-1, 1), cls.reshape(-1, 1)), 1)
            elif len(y) == 1:  # classification model
                y = list(y.values())
            elif len(y) == 2:  # segmentation model
                y = list(reversed(y.values()))  # reversed for segmentation models (pred, proto)
        elif self.paddle:  # PaddlePaddle
            im = im.cpu().numpy().astype(np.float32)
            self.input_handle.copy_from_cpu(im)
            self.predictor.run()
            y = [self.predictor.get_output_handle(x).copy_to_cpu() for x in self.output_names]
        elif self.ncnn:  # ncnn
            mat_in = self.pyncnn.Mat(im[0].cpu().numpy())
            ex = self.net.create_extractor()
            input_names, output_names = self.net.input_names(), self.net.output_names()
            ex.input(input_names[0], mat_in)
            y = []
            for output_name in output_names:
                mat_out = self.pyncnn.Mat()
                ex.extract(output_name, mat_out)
                y.append(np.array(mat_out)[None])
        elif self.triton:  # NVIDIA Triton Inference Server
            im = im.cpu().numpy()  # torch to numpy
            y = self.model(im)
        else:  # TensorFlow (SavedModel, GraphDef, Lite, Edge TPU)
            im = im.cpu().numpy()
            if self.saved_model:  # SavedModel
                y = self.model(im, training=False) if self.keras else self.model(im)
                if not isinstance(y, list):
                    y = [y]
            elif self.pb:  # GraphDef
                y = self.frozen_func(x=self.tf.constant(im))
                if len(y) == 2 and len(self.names) == 999:  # segments and names not defined
                    ip, ib = (0, 1) if len(y[0].shape) == 4 else (1, 0)  # index of protos, boxes
                    nc = y[ib].shape[1] - y[ip].shape[3] - 4  # y = (1, 160, 160, 32), (1, 116, 8400)
                    self.names = {i: f"class{i}" for i in range(nc)}
            else:  # Lite or Edge TPU
                details = self.input_details[0]
                integer = details["dtype"] in (np.int8, np.int16)  # is TFLite quantized int8 or int16 model
                if integer:
                    scale, zero_point = details["quantization"]
                    im = (im / scale + zero_point).astype(details["dtype"])  # de-scale
                self.interpreter.set_tensor(details["index"], im)
                self.interpreter.invoke()
                y = []
                for output in self.output_details:
                    x = self.interpreter.get_tensor(output["index"])
                    if integer:
                        scale, zero_point = output["quantization"]
                        x = (x.astype(np.float32) - zero_point) * scale  # re-scale
                    if x.ndim > 2:  # if task is not classification
                        # Denormalize xywh by image size. See https://github.com/ultralytics/ultralytics/pull/1695
                        # xywh are normalized in TFLite/EdgeTPU to mitigate quantization error of integer models
                        x[:, [0, 2]] *= w
                        x[:, [1, 3]] *= h
                    y.append(x)
            # TF segment fixes: export is reversed vs ONNX export and protos are transposed
            if len(y) == 2:  # segment with (det, proto) output order reversed
                if len(y[1].shape) != 4:
                    y = list(reversed(y))  # should be y = (1, 116, 8400), (1, 160, 160, 32)
                y[1] = np.transpose(y[1], (0, 3, 1, 2))  # should be y = (1, 116, 8400), (1, 32, 160, 160)
            y = [x if isinstance(x, np.ndarray) else x.numpy() for x in y]

        # for x in y:
        #     print(type(x), len(x)) if isinstance(x, (list, tuple)) else print(type(x), x.shape)  # debug shapes
        if isinstance(y, (list, tuple)):
            return self.from_numpy(y[0]) if len(y) == 1 else [self.from_numpy(x) for x in y]
        else:
            return self.from_numpy(y)

    def from_numpy(self, x):
        """
        Convert a numpy array to a tensor.

        Args:
            x (np.ndarray): The array to be converted.

        Returns:
            (torch.Tensor): The converted tensor
        """
        return torch.tensor(x).to(self.device) if isinstance(x, np.ndarray) else x

    def warmup(self, imgsz=(1, 3, 640, 640)):
        """
        Warm up the model by running one forward pass with a dummy input.

        Args:
            imgsz (tuple): The shape of the dummy input tensor in the format (batch_size, channels, height, width)
        """
        warmup_types = self.pt, self.jit, self.onnx, self.engine, self.saved_model, self.pb, self.triton, self.nn_module
        if any(warmup_types) and (self.device.type != "cpu" or self.triton):
            im = torch.empty(*imgsz, dtype=torch.half if self.fp16 else torch.float, device=self.device)  # input
            for _ in range(2 if self.jit else 1):
                self.forward(im)  # warmup

    @staticmethod
    def _model_type(p="path/to/model.pt"):
        """
        This function takes a path to a model file and returns the model type. Possibles types are pt, jit, onnx, xml,
        engine, coreml, saved_model, pb, tflite, edgetpu, tfjs, ncnn or paddle.

        Args:
            p: path to the model file. Defaults to path/to/model.pt

        Examples:
            >>> model = AutoBackend(weights="path/to/model.onnx")
            >>> model_type = model._model_type()  # returns "onnx"
        """
        from ultralytics.engine.exporter import export_formats

        sf = list(export_formats().Suffix)  # export suffixes
        if not is_url(p, check=False) and not isinstance(p, str):
            check_suffix(p, sf)  # checks
        name = Path(p).name
        types = [s in name for s in sf]
        types[5] |= name.endswith(".mlmodel")  # retain support for older Apple CoreML *.mlmodel formats
        types[8] &= not types[9]  # tflite &= not edgetpu
        if any(types):
            triton = False
        else:
            from urllib.parse import urlsplit

            url = urlsplit(p)
            triton = url.netloc and url.path and url.scheme in {"http", "grpc"}

        return types + [triton]<|MERGE_RESOLUTION|>--- conflicted
+++ resolved
@@ -343,7 +343,6 @@
                     metadata[k] = int(v)
                 elif k in ("imgsz", "names", "kpt_shape") and isinstance(v, str):
                     metadata[k] = eval(v)
-<<<<<<< HEAD
             stride = metadata['stride']
             task = metadata['task']
             batch = metadata['batch']
@@ -353,14 +352,6 @@
             conf = metadata['conf']
             max_det = metadata['max_det']
             kpt_shape = metadata.get('kpt_shape')
-=======
-            stride = metadata["stride"]
-            task = metadata["task"]
-            batch = metadata["batch"]
-            imgsz = metadata["imgsz"]
-            names = metadata["names"]
-            kpt_shape = metadata.get("kpt_shape")
->>>>>>> 8c158823
         elif not (pt or triton or nn_module):
             LOGGER.warning(f"WARNING ⚠️ Metadata not found for 'model={weights}'")
 
