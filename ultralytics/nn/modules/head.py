# Ultralytics YOLO 🚀, AGPL-3.0 license
"""Model head modules."""
from typing import Tuple

import math

import torch
import torch.nn as nn
from torch.nn.init import constant_, xavier_uniform_

<<<<<<< HEAD
from ultralytics.utils.tal import TORCH_1_10, dist2bbox, make_anchors

from .block import DFL, Proto, Efficient_TRT_NMS, ONNX_NMS
=======
from ultralytics.utils.tal import TORCH_1_10, dist2bbox, dist2rbox, make_anchors
from .block import DFL, Proto
>>>>>>> 8c158823
from .conv import Conv
from .transformer import MLP, DeformableTransformerDecoder, DeformableTransformerDecoderLayer
from .utils import bias_init_with_prob, linear_init

<<<<<<< HEAD
__all__ = ['Detect', 'Segment', 'Pose', 'Classify', 'RTDETRDecoder', 'DetectEfficient']
=======
__all__ = "Detect", "Segment", "Pose", "Classify", "OBB", "RTDETRDecoder"
>>>>>>> 8c158823


class Detect(nn.Module):
    """YOLOv8 Detect head for detection models."""

    dynamic = False  # force grid reconstruction
    export = False  # export mode
    shape = None
    anchors = torch.empty(0)  # init
    strides = torch.empty(0)  # init

    def __init__(self, nc=80, ch=()):
        """Initializes the YOLOv8 detection layer with specified number of classes and channels."""
        super().__init__()
        self.nc = nc  # number of classes
        self.nl = len(ch)  # number of detection layers
        self.reg_max = 16  # DFL channels (ch[0] // 16 to scale 4/8/12/16/20 for n/s/m/l/x)
        self.no = nc + self.reg_max * 4  # number of outputs per anchor
        self.stride = torch.zeros(self.nl)  # strides computed during build
        c2, c3 = max((16, ch[0] // 4, self.reg_max * 4)), max(ch[0], min(self.nc, 100))  # channels
        self.cv2 = nn.ModuleList(
            nn.Sequential(Conv(x, c2, 3), Conv(c2, c2, 3), nn.Conv2d(c2, 4 * self.reg_max, 1)) for x in ch
        )
        self.cv3 = nn.ModuleList(nn.Sequential(Conv(x, c3, 3), Conv(c3, c3, 3), nn.Conv2d(c3, self.nc, 1)) for x in ch)
        self.dfl = DFL(self.reg_max) if self.reg_max > 1 else nn.Identity()

<<<<<<< HEAD
    def pre_forward(self, x):
        shape = x[0].shape  # BCHW
        for i in range(self.nl):
            x[i] = torch.cat((self.cv2[i](x[i]), self.cv3[i](x[i])), 1)

        return x, shape

    def forward(self, x):
        """Concatenates and returns predicted bounding boxes and class probabilities."""
        x, shape = self.pre_forward(x)

        if self.training:
=======
    def forward(self, x):
        """Concatenates and returns predicted bounding boxes and class probabilities."""
        for i in range(self.nl):
            x[i] = torch.cat((self.cv2[i](x[i]), self.cv3[i](x[i])), 1)
        if self.training:  # Training path
>>>>>>> 8c158823
            return x

        # Inference path
        shape = x[0].shape  # BCHW
        x_cat = torch.cat([xi.view(shape[0], self.no, -1) for xi in x], 2)
        if self.dynamic or self.shape != shape:
            self.anchors, self.strides = (x.transpose(0, 1) for x in make_anchors(x, self.stride, 0.5))
            self.shape = shape

<<<<<<< HEAD
        x_cat = torch.cat([xi.view(shape[0], self.no, -1) for xi in x], 2)

        if self.export and self.format in ('saved_model', 'pb', 'tflite', 'edgetpu', 'tfjs'):  # avoid TF FlexSplitV ops
            box = x_cat[:, :self.reg_max * 4]
            cls = x_cat[:, self.reg_max * 4:]
=======
        if self.export and self.format in ("saved_model", "pb", "tflite", "edgetpu", "tfjs"):  # avoid TF FlexSplitV ops
            box = x_cat[:, : self.reg_max * 4]
            cls = x_cat[:, self.reg_max * 4 :]
>>>>>>> 8c158823
        else:
            box, cls = x_cat.split((self.reg_max * 4, self.nc), 1)
        dbox = self.decode_bboxes(box)

        if self.export and self.format in ("tflite", "edgetpu"):
            # Precompute normalization factor to increase numerical stability
            # See https://github.com/ultralytics/ultralytics/issues/7371
            img_h = shape[2]
            img_w = shape[3]
            img_size = torch.tensor([img_w, img_h, img_w, img_h], device=box.device).reshape(1, 4, 1)
            norm = self.strides / (self.stride[0] * img_size)
            dbox = dist2bbox(self.dfl(box) * norm, self.anchors.unsqueeze(0) * norm[:, :2], xywh=True, dim=1)

        y = torch.cat((dbox, cls.sigmoid()), 1)
        return y if self.export else (y, x)

    def bias_init(self):
        """Initialize Detect() biases, WARNING: requires stride availability."""
        m = self  # self.model[-1]  # Detect() module
        # cf = torch.bincount(torch.tensor(np.concatenate(dataset.labels, 0)[:, 0]).long(), minlength=nc) + 1
        # ncf = math.log(0.6 / (m.nc - 0.999999)) if cf is None else torch.log(cf / cf.sum())  # nominal class frequency
        for a, b, s in zip(m.cv2, m.cv3, m.stride):  # from
            a[-1].bias.data[:] = 1.0  # box
            b[-1].bias.data[: m.nc] = math.log(5 / m.nc / (640 / s) ** 2)  # cls (.01 objects, 80 classes, 640 img)

    def decode_bboxes(self, bboxes):
        """Decode bounding boxes."""
        return dist2bbox(self.dfl(bboxes), self.anchors.unsqueeze(0), xywh=True, dim=1) * self.strides


class DetectEfficient(Detect):
    """YOLOv8 Detect Efficient head for detection models."""
    dynamic = False  # force grid reconstruction
    export = False  # export mode
    shape = None
    anchors = torch.empty(0)  # init
    strides = torch.empty(0)  # init

    def __init__(self, nc=80, ch=()):  # detection layer
        super().__init__(nc=nc, ch=ch)
        self.stem = nn.ModuleList(nn.Sequential(Conv(x, x, 3), Conv(x, x, 3)) for x in ch) # two 3x3 Conv
        self.cv2 = nn.ModuleList(nn.Conv2d(x, 4 * self.reg_max, 1) for x in ch)
        self.cv3 = nn.ModuleList(nn.Conv2d(x, self.nc, 1) for x in ch)

    def pre_forward(self, x):
        shape = x[0].shape  # BCHW
        for i in range(self.nl):
            x[i] = self.stem[i](x[i])
            x[i] = torch.cat((self.cv2[i](x[i]), self.cv3[i](x[i])), 1)

        return x, shape
    
    def bias_init(self):
        """Initialize Detect() biases, WARNING: requires stride availability."""
        m = self  # self.model[-1]  # Detect() module
        # cf = torch.bincount(torch.tensor(np.concatenate(dataset.labels, 0)[:, 0]).long(), minlength=nc) + 1
        # ncf = math.log(0.6 / (m.nc - 0.999999)) if cf is None else torch.log(cf / cf.sum())  # nominal class frequency
        for a, b, s in zip(m.cv2, m.cv3, m.stride):  # from
            a.bias.data[:] = 1.0  # box
            b.bias.data[:m.nc] = math.log(5 / m.nc / (640 / s) ** 2)  # cls (.01 objects, 80 classes, 640 img)


class Segment(Detect):
    """YOLOv8 Segment head for segmentation models."""

    def __init__(self, nc=80, nm=32, npr=256, ch=()):
        """Initialize the YOLO model attributes such as the number of masks, prototypes, and the convolution layers."""
        super().__init__(nc, ch)
        self.nm = nm  # number of masks
        self.npr = npr  # number of protos
        self.proto = Proto(ch[0], self.npr, self.nm)  # protos
        self.detect = Detect.forward

        c4 = max(ch[0] // 4, self.nm)
        self.cv4 = nn.ModuleList(nn.Sequential(Conv(x, c4, 3), Conv(c4, c4, 3), nn.Conv2d(c4, self.nm, 1)) for x in ch)

    def forward(self, x):
        """Return model outputs and mask coefficients if training, otherwise return outputs and mask coefficients."""
        p = self.proto(x[0])  # mask protos
        bs = p.shape[0]  # batch size

        mc = torch.cat([self.cv4[i](x[i]).view(bs, self.nm, -1) for i in range(self.nl)], 2)  # mask coefficients
        x = self.detect(self, x)
        if self.training:
            return x, mc, p
        return (torch.cat([x, mc], 1), p) if self.export else (torch.cat([x[0], mc], 1), (x[1], mc, p))


class OBB(Detect):
    """YOLOv8 OBB detection head for detection with rotation models."""

    def __init__(self, nc=80, ne=1, ch=()):
        """Initialize OBB with number of classes `nc` and layer channels `ch`."""
        super().__init__(nc, ch)
        self.ne = ne  # number of extra parameters
        self.detect = Detect.forward

        c4 = max(ch[0] // 4, self.ne)
        self.cv4 = nn.ModuleList(nn.Sequential(Conv(x, c4, 3), Conv(c4, c4, 3), nn.Conv2d(c4, self.ne, 1)) for x in ch)

    def forward(self, x):
        """Concatenates and returns predicted bounding boxes and class probabilities."""
        bs = x[0].shape[0]  # batch size
        angle = torch.cat([self.cv4[i](x[i]).view(bs, self.ne, -1) for i in range(self.nl)], 2)  # OBB theta logits
        # NOTE: set `angle` as an attribute so that `decode_bboxes` could use it.
        angle = (angle.sigmoid() - 0.25) * math.pi  # [-pi/4, 3pi/4]
        # angle = angle.sigmoid() * math.pi / 2  # [0, pi/2]
        if not self.training:
            self.angle = angle
        x = self.detect(self, x)
        if self.training:
            return x, angle
        return torch.cat([x, angle], 1) if self.export else (torch.cat([x[0], angle], 1), (x[1], angle))

    def decode_bboxes(self, bboxes):
        """Decode rotated bounding boxes."""
        return dist2rbox(self.dfl(bboxes), self.angle, self.anchors.unsqueeze(0), dim=1) * self.strides


class Pose(Detect):
    """YOLOv8 Pose head for keypoints models."""

    def __init__(self, nc=80, kpt_shape=(17, 3), ch=()):
        """Initialize YOLO network with default parameters and Convolutional Layers."""
        super().__init__(nc, ch)
        self.kpt_shape = kpt_shape  # number of keypoints, number of dims (2 for x,y or 3 for x,y,visible)
        self.nk = kpt_shape[0] * kpt_shape[1]  # number of keypoints total
        self.detect = Detect.forward

        c4 = max(ch[0] // 4, self.nk)
        self.cv4 = nn.ModuleList(nn.Sequential(Conv(x, c4, 3), Conv(c4, c4, 3), nn.Conv2d(c4, self.nk, 1)) for x in ch)

    def forward(self, x):
        """Perform forward pass through YOLO model and return predictions."""
        bs = x[0].shape[0]  # batch size
        kpt = torch.cat([self.cv4[i](x[i]).view(bs, self.nk, -1) for i in range(self.nl)], -1)  # (bs, 17*3, h*w)
        x = self.detect(self, x)
        if self.training:
            return x, kpt
        pred_kpt = self.kpts_decode(bs, kpt)
        return torch.cat([x, pred_kpt], 1) if self.export else (torch.cat([x[0], pred_kpt], 1), (x[1], kpt))

    def kpts_decode(self, bs, kpts):
        """Decodes keypoints."""
        ndim = self.kpt_shape[1]
        if self.export:  # required for TFLite export to avoid 'PLACEHOLDER_FOR_GREATER_OP_CODES' bug
            y = kpts.view(bs, *self.kpt_shape, -1)
            a = (y[:, :, :2] * 2.0 + (self.anchors - 0.5)) * self.strides
            if ndim == 3:
                a = torch.cat((a, y[:, :, 2:3].sigmoid()), 2)
            return a.view(bs, self.nk, -1)
        else:
            y = kpts.clone()
            if ndim == 3:
                y[:, 2::3] = y[:, 2::3].sigmoid()  # sigmoid (WARNING: inplace .sigmoid_() Apple MPS bug)
            y[:, 0::ndim] = (y[:, 0::ndim] * 2.0 + (self.anchors[0] - 0.5)) * self.strides
            y[:, 1::ndim] = (y[:, 1::ndim] * 2.0 + (self.anchors[1] - 0.5)) * self.strides
            return y


class Classify(nn.Module):
    """YOLOv8 classification head, i.e. x(b,c1,20,20) to x(b,c2)."""

    def __init__(self, c1, c2, k=1, s=1, p=None, g=1):
        """Initializes YOLOv8 classification head with specified input and output channels, kernel size, stride,
        padding, and groups.
        """
        super().__init__()
        c_ = 1280  # efficientnet_b0 size
        self.conv = Conv(c1, c_, k, s, p, g)
        self.pool = nn.AdaptiveAvgPool2d(1)  # to x(b,c_,1,1)
        self.drop = nn.Dropout(p=0.0, inplace=True)
        self.linear = nn.Linear(c_, c2)  # to x(b,c2)

    def forward(self, x):
        """Performs a forward pass of the YOLO model on input image data."""
        if isinstance(x, list):
            x = torch.cat(x, 1)
        x = self.linear(self.drop(self.pool(self.conv(x)).flatten(1)))
        return x if self.training else x.softmax(1)


class RTDETRDecoder(nn.Module):
    """
    Real-Time Deformable Transformer Decoder (RTDETRDecoder) module for object detection.

    This decoder module utilizes Transformer architecture along with deformable convolutions to predict bounding boxes
    and class labels for objects in an image. It integrates features from multiple layers and runs through a series of
    Transformer decoder layers to output the final predictions.
    """

    export = False  # export mode

    def __init__(
        self,
        nc=80,
        ch=(512, 1024, 2048),
        hd=256,  # hidden dim
        nq=300,  # num queries
        ndp=4,  # num decoder points
        nh=8,  # num head
        ndl=6,  # num decoder layers
        d_ffn=1024,  # dim of feedforward
        dropout=0.0,
        act=nn.ReLU(),
        eval_idx=-1,
        # Training args
        nd=100,  # num denoising
        label_noise_ratio=0.5,
        box_noise_scale=1.0,
        learnt_init_query=False,
    ):
        """
        Initializes the RTDETRDecoder module with the given parameters.

        Args:
            nc (int): Number of classes. Default is 80.
            ch (tuple): Channels in the backbone feature maps. Default is (512, 1024, 2048).
            hd (int): Dimension of hidden layers. Default is 256.
            nq (int): Number of query points. Default is 300.
            ndp (int): Number of decoder points. Default is 4.
            nh (int): Number of heads in multi-head attention. Default is 8.
            ndl (int): Number of decoder layers. Default is 6.
            d_ffn (int): Dimension of the feed-forward networks. Default is 1024.
            dropout (float): Dropout rate. Default is 0.
            act (nn.Module): Activation function. Default is nn.ReLU.
            eval_idx (int): Evaluation index. Default is -1.
            nd (int): Number of denoising. Default is 100.
            label_noise_ratio (float): Label noise ratio. Default is 0.5.
            box_noise_scale (float): Box noise scale. Default is 1.0.
            learnt_init_query (bool): Whether to learn initial query embeddings. Default is False.
        """
        super().__init__()
        self.hidden_dim = hd
        self.nhead = nh
        self.nl = len(ch)  # num level
        self.nc = nc
        self.num_queries = nq
        self.num_decoder_layers = ndl

        # Backbone feature projection
        self.input_proj = nn.ModuleList(nn.Sequential(nn.Conv2d(x, hd, 1, bias=False), nn.BatchNorm2d(hd)) for x in ch)
        # NOTE: simplified version but it's not consistent with .pt weights.
        # self.input_proj = nn.ModuleList(Conv(x, hd, act=False) for x in ch)

        # Transformer module
        decoder_layer = DeformableTransformerDecoderLayer(hd, nh, d_ffn, dropout, act, self.nl, ndp)
        self.decoder = DeformableTransformerDecoder(hd, decoder_layer, ndl, eval_idx)

        # Denoising part
        self.denoising_class_embed = nn.Embedding(nc, hd)
        self.num_denoising = nd
        self.label_noise_ratio = label_noise_ratio
        self.box_noise_scale = box_noise_scale

        # Decoder embedding
        self.learnt_init_query = learnt_init_query
        if learnt_init_query:
            self.tgt_embed = nn.Embedding(nq, hd)
        self.query_pos_head = MLP(4, 2 * hd, hd, num_layers=2)

        # Encoder head
        self.enc_output = nn.Sequential(nn.Linear(hd, hd), nn.LayerNorm(hd))
        self.enc_score_head = nn.Linear(hd, nc)
        self.enc_bbox_head = MLP(hd, hd, 4, num_layers=3)

        # Decoder head
        self.dec_score_head = nn.ModuleList([nn.Linear(hd, nc) for _ in range(ndl)])
        self.dec_bbox_head = nn.ModuleList([MLP(hd, hd, 4, num_layers=3) for _ in range(ndl)])

        self._reset_parameters()

    def forward(self, x, batch=None):
        """Runs the forward pass of the module, returning bounding box and classification scores for the input."""
        from ultralytics.models.utils.ops import get_cdn_group

        # Input projection and embedding
        feats, shapes = self._get_encoder_input(x)

        # Prepare denoising training
        dn_embed, dn_bbox, attn_mask, dn_meta = get_cdn_group(
            batch,
            self.nc,
            self.num_queries,
            self.denoising_class_embed.weight,
            self.num_denoising,
            self.label_noise_ratio,
            self.box_noise_scale,
            self.training,
        )

        embed, refer_bbox, enc_bboxes, enc_scores = self._get_decoder_input(feats, shapes, dn_embed, dn_bbox)

        # Decoder
        dec_bboxes, dec_scores = self.decoder(
            embed,
            refer_bbox,
            feats,
            shapes,
            self.dec_bbox_head,
            self.dec_score_head,
            self.query_pos_head,
            attn_mask=attn_mask,
        )
        x = dec_bboxes, dec_scores, enc_bboxes, enc_scores, dn_meta
        if self.training:
            return x
        # (bs, 300, 4+nc)
        y = torch.cat((dec_bboxes.squeeze(0), dec_scores.squeeze(0).sigmoid()), -1)
        return y if self.export else (y, x)

    def _generate_anchors(self, shapes, grid_size=0.05, dtype=torch.float32, device="cpu", eps=1e-2):
        """Generates anchor bounding boxes for given shapes with specific grid size and validates them."""
        anchors = []
        for i, (h, w) in enumerate(shapes):
            sy = torch.arange(end=h, dtype=dtype, device=device)
            sx = torch.arange(end=w, dtype=dtype, device=device)
            grid_y, grid_x = torch.meshgrid(sy, sx, indexing="ij") if TORCH_1_10 else torch.meshgrid(sy, sx)
            grid_xy = torch.stack([grid_x, grid_y], -1)  # (h, w, 2)

            valid_WH = torch.tensor([w, h], dtype=dtype, device=device)
            grid_xy = (grid_xy.unsqueeze(0) + 0.5) / valid_WH  # (1, h, w, 2)
            wh = torch.ones_like(grid_xy, dtype=dtype, device=device) * grid_size * (2.0**i)
            anchors.append(torch.cat([grid_xy, wh], -1).view(-1, h * w, 4))  # (1, h*w, 4)

        anchors = torch.cat(anchors, 1)  # (1, h*w*nl, 4)
        valid_mask = ((anchors > eps) * (anchors < 1 - eps)).all(-1, keepdim=True)  # 1, h*w*nl, 1
        anchors = torch.log(anchors / (1 - anchors))
        anchors = anchors.masked_fill(~valid_mask, float("inf"))
        return anchors, valid_mask

    def _get_encoder_input(self, x):
        """Processes and returns encoder inputs by getting projection features from input and concatenating them."""
        # Get projection features
        x = [self.input_proj[i](feat) for i, feat in enumerate(x)]
        # Get encoder inputs
        feats = []
        shapes = []
        for feat in x:
            h, w = feat.shape[2:]
            # [b, c, h, w] -> [b, h*w, c]
            feats.append(feat.flatten(2).permute(0, 2, 1))
            # [nl, 2]
            shapes.append([h, w])

        # [b, h*w, c]
        feats = torch.cat(feats, 1)
        return feats, shapes

    def _get_decoder_input(self, feats, shapes, dn_embed=None, dn_bbox=None):
        """Generates and prepares the input required for the decoder from the provided features and shapes."""
        bs = feats.shape[0]
        # Prepare input for decoder
        anchors, valid_mask = self._generate_anchors(shapes, dtype=feats.dtype, device=feats.device)
        features = self.enc_output(valid_mask * feats)  # bs, h*w, 256

        enc_outputs_scores = self.enc_score_head(features)  # (bs, h*w, nc)

        # Query selection
        # (bs, num_queries)
        topk_ind = torch.topk(enc_outputs_scores.max(-1).values, self.num_queries, dim=1).indices.view(-1)
        # (bs, num_queries)
        batch_ind = torch.arange(end=bs, dtype=topk_ind.dtype).unsqueeze(-1).repeat(1, self.num_queries).view(-1)

        # (bs, num_queries, 256)
        top_k_features = features[batch_ind, topk_ind].view(bs, self.num_queries, -1)
        # (bs, num_queries, 4)
        top_k_anchors = anchors[:, topk_ind].view(bs, self.num_queries, -1)

        # Dynamic anchors + static content
        refer_bbox = self.enc_bbox_head(top_k_features) + top_k_anchors

        enc_bboxes = refer_bbox.sigmoid()
        if dn_bbox is not None:
            refer_bbox = torch.cat([dn_bbox, refer_bbox], 1)
        enc_scores = enc_outputs_scores[batch_ind, topk_ind].view(bs, self.num_queries, -1)

        embeddings = self.tgt_embed.weight.unsqueeze(0).repeat(bs, 1, 1) if self.learnt_init_query else top_k_features
        if self.training:
            refer_bbox = refer_bbox.detach()
            if not self.learnt_init_query:
                embeddings = embeddings.detach()
        if dn_embed is not None:
            embeddings = torch.cat([dn_embed, embeddings], 1)

        return embeddings, refer_bbox, enc_bboxes, enc_scores

    # TODO
    def _reset_parameters(self):
        """Initializes or resets the parameters of the model's various components with predefined weights and biases."""
        # Class and bbox head init
        bias_cls = bias_init_with_prob(0.01) / 80 * self.nc
        # NOTE: the weight initialization in `linear_init` would cause NaN when training with custom datasets.
        # linear_init(self.enc_score_head)
        constant_(self.enc_score_head.bias, bias_cls)
        constant_(self.enc_bbox_head.layers[-1].weight, 0.0)
        constant_(self.enc_bbox_head.layers[-1].bias, 0.0)
        for cls_, reg_ in zip(self.dec_score_head, self.dec_bbox_head):
            # linear_init(cls_)
            constant_(cls_.bias, bias_cls)
            constant_(reg_.layers[-1].weight, 0.0)
            constant_(reg_.layers[-1].bias, 0.0)

        linear_init(self.enc_output[0])
        xavier_uniform_(self.enc_output[0].weight)
        if self.learnt_init_query:
            xavier_uniform_(self.tgt_embed.weight)
        xavier_uniform_(self.query_pos_head.layers[0].weight)
        xavier_uniform_(self.query_pos_head.layers[1].weight)
        for layer in self.input_proj:
            xavier_uniform_(layer[0].weight)


class PostDetectTRTNMS(nn.Module):
    """YOLOv8 NMS-fused detection model for TensorRT export."""
    export = True
    shape = None
    dynamic = False
    iou_thres = 0.65
    conf_thres = 0.25
    max_det = 100

    def _forward(self, x: torch.Tensor) -> Tuple[torch.Tensor, torch.Tensor]:
        '''Decode yolov8 model output'''
        res, shape = self.pre_forward(x)
        b, b_reg_num = shape[0], self.reg_max * 4
        if self.dynamic or self.shape != shape:
            self.anchors, self.strides = (x.transpose(
                0, 1) for x in make_anchors(x, self.stride, 0.5))
            self.shape = shape
        x = [i.view(b, self.no, -1) for i in res]
        y = torch.cat(x, 2)
        boxes, scores = y[:, :b_reg_num, ...], y[:, b_reg_num:, ...].sigmoid()
        boxes = boxes.view(b, 4, self.reg_max, -1).permute(0, 1, 3, 2)
        boxes = boxes.softmax(-1) @ torch.arange(self.reg_max, device=boxes.device, dtype=boxes.dtype)
        boxes0, boxes1 = -boxes[:, :2, ...], boxes[:, 2:, ...]
        boxes = self.anchors.repeat(b, 2, 1) + torch.cat([boxes0, boxes1], 1)
        boxes = boxes * self.strides

        # output shape (bs, 4, spatial_dim), (bs, num_classes, spatial_dim)
        return boxes, scores

    def forward(self, x):
        boxes, scores = self._forward(x)

        return Efficient_TRT_NMS.apply(
            boxes.transpose(1, 2),
            scores.transpose(1, 2),
            self.iou_thres,
            self.conf_thres,
            self.max_det)


class PostDetectONNXNMS(PostDetectTRTNMS):
    """YOLOv8 NMS-fused detection model for ONNX export."""
    export = True
    shape = None
    dynamic = False
    iou_thres = 0.65
    conf_thres = 0.25
    max_det = 100

    def forward(self, x):
        boxes, scores = self._forward(x)
        transposed_boxes = boxes.transpose(1, 2)

        # Prepare parameters of NMS for exporting ONNX
        selected_indices = ONNX_NMS.apply(
            transposed_boxes,  # (bs, spatial_dim, 4)
            scores,  # (bs, num_classes, spatial_dim)
            self.max_det,
            self.iou_thres,
            self.conf_thres,
        )  # (num_selected_indices, 3) 3 = [batch_index, class_index, box_index]

        max_score, category_id = scores.max(1)

        X, Y = selected_indices[:, 0], selected_indices[:, 2]
        selected_boxes = transposed_boxes[X, Y, :]
        selected_categories = category_id[X, Y, None].float()
        selected_scores = max_score[X, Y, None]
        X = X.unsqueeze(1).float()
        return torch.cat([X, selected_boxes, selected_scores, selected_categories], 1)<|MERGE_RESOLUTION|>--- conflicted
+++ resolved
@@ -8,23 +8,21 @@
 import torch.nn as nn
 from torch.nn.init import constant_, xavier_uniform_
 
-<<<<<<< HEAD
-from ultralytics.utils.tal import TORCH_1_10, dist2bbox, make_anchors
-
+from ultralytics.utils.tal import TORCH_1_10, dist2bbox, dist2rbox, make_anchors
 from .block import DFL, Proto, Efficient_TRT_NMS, ONNX_NMS
-=======
-from ultralytics.utils.tal import TORCH_1_10, dist2bbox, dist2rbox, make_anchors
-from .block import DFL, Proto
->>>>>>> 8c158823
 from .conv import Conv
 from .transformer import MLP, DeformableTransformerDecoder, DeformableTransformerDecoderLayer
 from .utils import bias_init_with_prob, linear_init
 
-<<<<<<< HEAD
-__all__ = ['Detect', 'Segment', 'Pose', 'Classify', 'RTDETRDecoder', 'DetectEfficient']
-=======
-__all__ = "Detect", "Segment", "Pose", "Classify", "OBB", "RTDETRDecoder"
->>>>>>> 8c158823
+__all__ = [
+    "Detect",
+    "Segment",
+    "Pose",
+    "Classify",
+    "OBB",
+    "RTDETRDecoder",
+    "DetectEfficient",
+]
 
 
 class Detect(nn.Module):
@@ -51,26 +49,17 @@
         self.cv3 = nn.ModuleList(nn.Sequential(Conv(x, c3, 3), Conv(c3, c3, 3), nn.Conv2d(c3, self.nc, 1)) for x in ch)
         self.dfl = DFL(self.reg_max) if self.reg_max > 1 else nn.Identity()
 
-<<<<<<< HEAD
     def pre_forward(self, x):
-        shape = x[0].shape  # BCHW
         for i in range(self.nl):
             x[i] = torch.cat((self.cv2[i](x[i]), self.cv3[i](x[i])), 1)
 
-        return x, shape
+        return x
 
     def forward(self, x):
         """Concatenates and returns predicted bounding boxes and class probabilities."""
         x, shape = self.pre_forward(x)
 
         if self.training:
-=======
-    def forward(self, x):
-        """Concatenates and returns predicted bounding boxes and class probabilities."""
-        for i in range(self.nl):
-            x[i] = torch.cat((self.cv2[i](x[i]), self.cv3[i](x[i])), 1)
-        if self.training:  # Training path
->>>>>>> 8c158823
             return x
 
         # Inference path
@@ -80,17 +69,11 @@
             self.anchors, self.strides = (x.transpose(0, 1) for x in make_anchors(x, self.stride, 0.5))
             self.shape = shape
 
-<<<<<<< HEAD
         x_cat = torch.cat([xi.view(shape[0], self.no, -1) for xi in x], 2)
 
-        if self.export and self.format in ('saved_model', 'pb', 'tflite', 'edgetpu', 'tfjs'):  # avoid TF FlexSplitV ops
+        if self.export and self.format in ("saved_model", "pb", "tflite", "edgetpu", "tfjs"):  # avoid TF FlexSplitV ops
             box = x_cat[:, :self.reg_max * 4]
             cls = x_cat[:, self.reg_max * 4:]
-=======
-        if self.export and self.format in ("saved_model", "pb", "tflite", "edgetpu", "tfjs"):  # avoid TF FlexSplitV ops
-            box = x_cat[:, : self.reg_max * 4]
-            cls = x_cat[:, self.reg_max * 4 :]
->>>>>>> 8c158823
         else:
             box, cls = x_cat.split((self.reg_max * 4, self.nc), 1)
         dbox = self.decode_bboxes(box)
@@ -136,12 +119,11 @@
         self.cv3 = nn.ModuleList(nn.Conv2d(x, self.nc, 1) for x in ch)
 
     def pre_forward(self, x):
-        shape = x[0].shape  # BCHW
         for i in range(self.nl):
             x[i] = self.stem[i](x[i])
             x[i] = torch.cat((self.cv2[i](x[i]), self.cv3[i](x[i])), 1)
 
-        return x, shape
+        return x
     
     def bias_init(self):
         """Initialize Detect() biases, WARNING: requires stride availability."""
@@ -295,7 +277,7 @@
         ndl=6,  # num decoder layers
         d_ffn=1024,  # dim of feedforward
         dropout=0.0,
-        act=nn.ReLU(),
+        act=nn.ReLU(inplace=True),
         eval_idx=-1,
         # Training args
         nd=100,  # num denoising
