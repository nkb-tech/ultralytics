--- conflicted
+++ resolved
@@ -355,7 +355,6 @@
         y1 = self.cv3(self.m(self.cv1(x)))
         y2 = self.cv2(x)
         return self.cv4(self.act(self.bn(torch.cat((y1, y2), 1))))
-<<<<<<< HEAD
     
 
 class Efficient_TRT_NMS(torch.autograd.Function):
@@ -485,8 +484,6 @@
         )  # (batch_index, class_index, box_index)
 
         return selected_indices
-        
-=======
 
 
 class ResNetBlock(nn.Module):
@@ -516,7 +513,8 @@
 
         if self.is_first:
             self.layer = nn.Sequential(
-                Conv(c1, c2, k=7, s=2, p=3, act=True), nn.MaxPool2d(kernel_size=3, stride=2, padding=1)
+                Conv(c1, c2, k=7, s=2, p=3, act=True),
+                nn.MaxPool2d(kernel_size=3, stride=2, padding=1),
             )
         else:
             blocks = [ResNetBlock(c1, c2, s, e=e)]
@@ -525,5 +523,4 @@
 
     def forward(self, x):
         """Forward pass through the ResNet layer."""
-        return self.layer(x)
->>>>>>> 8c158823
+        return self.layer(x)