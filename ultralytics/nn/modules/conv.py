--- conflicted
+++ resolved
@@ -8,12 +8,8 @@
 import torch
 import torch.nn as nn
 
-<<<<<<< HEAD
 from .activation import HSigmoid
 
-__all__ = ('Conv', 'Conv2', 'LightConv', 'DWConv', 'DWConvTranspose2d', 'ConvTranspose', 'Focus', 'GhostConv',
-           'ChannelAttention', 'SpatialAttention', 'CBAM', 'Concat', 'RepConv', 'trunc_normal_')
-=======
 __all__ = (
     "Conv",
     "Conv2",
@@ -28,8 +24,8 @@
     "CBAM",
     "Concat",
     "RepConv",
+    "trunc_normal_",
 )
->>>>>>> 8c158823
 
 
 def autopad(k, p=None, d=1):  # kernel, padding, dilation
@@ -113,13 +109,7 @@
 
 class Conv(nn.Module):
     """Standard convolution with args(ch_in, ch_out, kernel, stride, padding, groups, dilation, activation)."""
-<<<<<<< HEAD
     default_act = nn.SiLU(inplace=True)  # default activation
-=======
-
-    default_act = nn.SiLU()  # default activation
-
->>>>>>> 8c158823
     def __init__(self, c1, c2, k=1, s=1, p=None, g=1, d=1, act=True):
         """Initialize Conv layer with given arguments including activation."""
         super().__init__()
