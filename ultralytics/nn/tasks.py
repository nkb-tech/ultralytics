--- conflicted
+++ resolved
@@ -47,7 +47,6 @@
     RepConv,
     RTDETRDecoder,
     Segment,
-<<<<<<< HEAD
     ResBlockCBAM,
     DetectEfficient,
     OBB,
@@ -82,7 +81,6 @@
     CAM,
     Fusion,
     GhostHGBlock,
-=======
     WorldDetect,
     RepNCSPELAN4,
     ADown,
@@ -90,7 +88,6 @@
     CBFuse,
     CBLinear,
     Silence,
->>>>>>> f9edac6a
 )
 from ultralytics.utils import DEFAULT_CFG_DICT, DEFAULT_CFG_KEYS, LOGGER, colorstr, emojis, yaml_load
 from ultralytics.utils.checks import check_requirements, check_suffix, check_yaml
@@ -289,7 +286,6 @@
         """
         self = super()._apply(fn)
         m = self.model[-1]  # Detect()
-<<<<<<< HEAD
         if isinstance(
             m,
             (
@@ -303,9 +299,6 @@
                 DetectEfficient,
             ),
         ):
-=======
-        if isinstance(m, Detect):  # includes all Detect subclasses like Segment, Pose, OBB, WorldDetect
->>>>>>> f9edac6a
             m.stride = fn(m.stride)
             m.anchors = fn(m.anchors)
             m.strides = fn(m.strides)
@@ -364,7 +357,6 @@
 
         # Build strides
         m = self.model[-1]  # Detect()
-<<<<<<< HEAD
         if isinstance(
             m,
             (
@@ -379,9 +371,6 @@
                 OBB,
             ),
         ):
-=======
-        if isinstance(m, Detect):  # includes all Detect subclasses like Segment, Pose, OBB, WorldDetect
->>>>>>> f9edac6a
             s = 256  # 2x min stride
             m.inplace = self.inplace
             forward = lambda x: self.forward(x)[0] if isinstance(m, (Segment, Pose, OBB)) else self.forward(x)
@@ -869,7 +858,6 @@
 
     # Module updates
     for m in ensemble.modules():
-<<<<<<< HEAD
         t = type(m)
         if t in (
             nn.Hardswish,
@@ -889,12 +877,7 @@
             OBB,
         ):
             m.inplace = inplace  # torch 1.7.0 compatibility
-        elif t is nn.Upsample and not hasattr(m, "recompute_scale_factor"):
-=======
-        if hasattr(m, "inplace"):
-            m.inplace = inplace
         elif isinstance(m, nn.Upsample) and not hasattr(m, "recompute_scale_factor"):
->>>>>>> f9edac6a
             m.recompute_scale_factor = None  # torch 1.11.0 compatibility
 
     # Return model
@@ -927,12 +910,8 @@
 
     # Module updates
     for m in model.modules():
-<<<<<<< HEAD
         t = type(m)
         if t in (nn.Hardswish, nn.LeakyReLU, nn.ReLU, nn.ReLU6, nn.SiLU, Detect, Segment, DetectEfficient, Pose, OBB):
-=======
-        if hasattr(m, "inplace"):
->>>>>>> f9edac6a
             m.inplace = inplace
         elif isinstance(m, nn.Upsample) and not hasattr(m, "recompute_scale_factor"):
             m.recompute_scale_factor = None  # torch 1.11.0 compatibility
@@ -1029,7 +1008,6 @@
             c1, c2 = ch[f], args[0]
             if c2 != nc:  # if c2 not equal to number of classes (i.e. for Classify() output)
                 c2 = make_divisible(min(c2, max_channels) * width, 8)
-<<<<<<< HEAD
             args = [c1, c2, *args[1:]]
             if m in (
                 BottleneckCSP,
@@ -1049,9 +1027,8 @@
                 C2f_CloAtt,
                 C2f_Faster,
                 C3_Faster,
+                C2fAttn,
             ):
-=======
-            if m is C2fAttn:
                 args[1] = make_divisible(min(args[1], max_channels // 2) * width, 8)  # embed channels
                 args[2] = int(
                     max(round(min(args[2], max_channels // 2 // 32)) * width, 1) if args[2] > 1 else args[2]
@@ -1059,7 +1036,6 @@
 
             args = [c1, c2, *args[1:]]
             if m in (BottleneckCSP, C1, C2, C2f, C2fAttn, C3, C3TR, C3Ghost, C3x, RepC3):
->>>>>>> f9edac6a
                 args.insert(2, n)  # number of repeats
                 n = 1
         elif m is AIFI:
@@ -1112,12 +1088,12 @@
             args = [ch[f], *args]
         elif m is Concat:
             c2 = sum(ch[x] for x in f)
-<<<<<<< HEAD
         elif m is CAM:
             c1, c2 = ch[f], (ch[f] * 3 if args[0] == "concat" else ch[f])
             args = [c1, args[0]]
         elif m in (
             Detect,
+            WorldDetect,
             Segment,
             Pose,
             Detect_DyHeadWithDCNV3,
@@ -1127,10 +1103,8 @@
             Detect_AFPN_P345_Custom,
             DetectEfficient,
             OBB,
+            ImagePoolingAttn,
         ):
-=======
-        elif m in (Detect, WorldDetect, Segment, Pose, OBB, ImagePoolingAttn):
->>>>>>> f9edac6a
             args.append([ch[x] for x in f])
             if m is Segment:
                 args[2] = make_divisible(min(args[2], max_channels) * width, 8)
@@ -1256,7 +1230,6 @@
                 return cfg2task(eval(x))
 
         for m in model.modules():
-<<<<<<< HEAD
             if isinstance(
                 m,
                 (
@@ -1271,9 +1244,6 @@
             ):
                 return "detect"
             elif isinstance(m, Segment):
-=======
-            if isinstance(m, Segment):
->>>>>>> f9edac6a
                 return "segment"
             elif isinstance(m, Classify):
                 return "classify"
