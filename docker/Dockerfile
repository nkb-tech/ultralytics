# Ultralytics YOLO 🚀, AGPL-3.0 license
# Builds ultralytics/ultralytics:latest image on DockerHub https://hub.docker.com/r/ultralytics/ultralytics
# Image is CUDA-optimized for YOLOv8 single/multi-GPU training and inference

# Start FROM PyTorch image https://hub.docker.com/r/pytorch/pytorch or nvcr.io/nvidia/pytorch:23.03-py3
<<<<<<< HEAD
# FROM pytorch/pytorch:2.1.0-cuda12.1-cudnn8-runtime
# RUN pip install --no-cache nvidia-tensorrt --index-url https://pypi.ngc.nvidia.com
FROM nvcr.io/nvidia/pytorch:23.09-py3
=======
FROM pytorch/pytorch:2.2.0-cuda12.1-cudnn8-runtime
RUN pip install --no-cache nvidia-tensorrt --index-url https://pypi.ngc.nvidia.com
>>>>>>> f9edac6a

# Downloads to user config dir
ADD https://github.com/ultralytics/assets/releases/download/v0.0.0/Arial.ttf \
    https://github.com/ultralytics/assets/releases/download/v0.0.0/Arial.Unicode.ttf \
    /root/.config/Ultralytics/

# Install linux packages
# g++ required to build 'tflite_support' and 'lap' packages, libusb-1.0-0 required for 'tflite_support' package
RUN apt update \
    && apt install --no-install-recommends -y gcc git zip curl htop libgl1 libglib2.0-0 libpython3-dev gnupg g++ libusb-1.0-0

# Security updates
# https://security.snyk.io/vuln/SNYK-UBUNTU1804-OPENSSL-3314796
RUN apt upgrade --no-install-recommends -y openssl tar

# Create working directory
WORKDIR /usr/src/ultralytics

# Copy contents
# COPY . /usr/src/ultralytics  # git permission issues inside container
RUN git clone https://github.com/nkb-tech/ultralytics -b main /usr/src/ultralytics
ADD https://github.com/ultralytics/assets/releases/download/v0.0.0/yolov8n.pt /usr/src/ultralytics/

# Install pip packages
<<<<<<< HEAD
# Due to error when installing albumentations
# module 'cv2.dnn' has no attribute 'DictValue'
# Downgrade opencv version to 4.8.0.74
RUN python3 -m pip install \
    --upgrade \
        pip \
        wheel \
        setuptools && \
    python3 -m pip install \
        --no-cache \
        --editable \
            ".[export]" \
            albumentations \
            comet \
            pycocotools \
            pytest-cov && \
    python3 -m pip uninstall \
        --yes \
            opencv-python-headless \
            opencv-python && \
    pip install \
        --no-cache \
            opencv-python==4.8.0.74
=======
RUN python3 -m pip install --upgrade pip wheel
RUN pip install --no-cache -e ".[export]" albumentations comet pycocotools
>>>>>>> f9edac6a

# Run exports to AutoInstall packages
# Edge TPU export fails the first time so is run twice here
RUN yolo export model=tmp/yolov8n.pt format=edgetpu imgsz=32 || yolo export model=tmp/yolov8n.pt format=edgetpu imgsz=32
RUN yolo export model=tmp/yolov8n.pt format=ncnn imgsz=32
# Requires <= Python 3.10, bug with paddlepaddle==2.5.0 https://github.com/PaddlePaddle/X2Paddle/issues/991
RUN pip install --no-cache paddlepaddle>=2.6.0 x2paddle
# Fix error: `np.bool` was a deprecated alias for the builtin `bool` segmentation error in Tests
RUN pip install --no-cache numpy==1.23.5
# Remove exported models
RUN rm -rf tmp

# Set environment variables
ENV OMP_NUM_THREADS=1
# Avoid DDP error "MKL_THREADING_LAYER=INTEL is incompatible with libgomp.so.1 library" https://github.com/pytorch/pytorch/issues/37377
ENV MKL_THREADING_LAYER=GNU


# Usage Examples -------------------------------------------------------------------------------------------------------

# Build and Push
# t=ultralytics/ultralytics:latest && sudo docker build -f docker/Dockerfile -t $t . && sudo docker push $t

# Pull and Run with access to all GPUs
# t=ultralytics/ultralytics:latest && sudo docker pull $t && sudo docker run -it --ipc=host --gpus all $t

# Pull and Run with access to GPUs 2 and 3 (inside container CUDA devices will appear as 0 and 1)
# t=ultralytics/ultralytics:latest && sudo docker pull $t && sudo docker run -it --ipc=host --gpus '"device=2,3"' $t

# Pull and Run with local directory access
# t=ultralytics/ultralytics:latest && sudo docker pull $t && sudo docker run -it --ipc=host --gpus all -v "$(pwd)"/datasets:/usr/src/datasets $t

# Kill all
# sudo docker kill $(sudo docker ps -q)

# Kill all image-based
# sudo docker kill $(sudo docker ps -qa --filter ancestor=ultralytics/ultralytics:latest)

# DockerHub tag update
# t=ultralytics/ultralytics:latest tnew=ultralytics/ultralytics:v6.2 && sudo docker pull $t && sudo docker tag $t $tnew && sudo docker push $tnew

# Clean up
# sudo docker system prune -a --volumes

# Update Ubuntu drivers
# https://www.maketecheasier.com/install-nvidia-drivers-ubuntu/

# DDP test
# python -m torch.distributed.run --nproc_per_node 2 --master_port 1 train.py --epochs 3

# GCP VM from Image
# docker.io/ultralytics/ultralytics:latest<|MERGE_RESOLUTION|>--- conflicted
+++ resolved
@@ -3,14 +3,9 @@
 # Image is CUDA-optimized for YOLOv8 single/multi-GPU training and inference
 
 # Start FROM PyTorch image https://hub.docker.com/r/pytorch/pytorch or nvcr.io/nvidia/pytorch:23.03-py3
-<<<<<<< HEAD
-# FROM pytorch/pytorch:2.1.0-cuda12.1-cudnn8-runtime
+# FROM pytorch/pytorch:2.2.0-cuda12.1-cudnn8-runtime
 # RUN pip install --no-cache nvidia-tensorrt --index-url https://pypi.ngc.nvidia.com
 FROM nvcr.io/nvidia/pytorch:23.09-py3
-=======
-FROM pytorch/pytorch:2.2.0-cuda12.1-cudnn8-runtime
-RUN pip install --no-cache nvidia-tensorrt --index-url https://pypi.ngc.nvidia.com
->>>>>>> f9edac6a
 
 # Downloads to user config dir
 ADD https://github.com/ultralytics/assets/releases/download/v0.0.0/Arial.ttf \
@@ -35,7 +30,6 @@
 ADD https://github.com/ultralytics/assets/releases/download/v0.0.0/yolov8n.pt /usr/src/ultralytics/
 
 # Install pip packages
-<<<<<<< HEAD
 # Due to error when installing albumentations
 # module 'cv2.dnn' has no attribute 'DictValue'
 # Downgrade opencv version to 4.8.0.74
@@ -59,10 +53,6 @@
     pip install \
         --no-cache \
             opencv-python==4.8.0.74
-=======
-RUN python3 -m pip install --upgrade pip wheel
-RUN pip install --no-cache -e ".[export]" albumentations comet pycocotools
->>>>>>> f9edac6a
 
 # Run exports to AutoInstall packages
 # Edge TPU export fails the first time so is run twice here
