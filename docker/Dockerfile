# Ultralytics YOLO 🚀, AGPL-3.0 license
# Builds ultralytics/ultralytics:latest image on DockerHub https://hub.docker.com/r/ultralytics/ultralytics
# Image is CUDA-optimized for YOLOv8 single/multi-GPU training and inference

# Start FROM PyTorch image https://hub.docker.com/r/pytorch/pytorch or nvcr.io/nvidia/pytorch:23.03-py3
# FROM pytorch/pytorch:2.1.0-cuda12.1-cudnn8-runtime
# RUN pip install --no-cache nvidia-tensorrt --index-url https://pypi.ngc.nvidia.com
FROM nvcr.io/nvidia/pytorch:23.09-py3

# Downloads to user config dir
ADD https://ultralytics.com/assets/Arial.ttf https://ultralytics.com/assets/Arial.Unicode.ttf /root/.config/Ultralytics/

# Install linux packages
# g++ required to build 'tflite_support' and 'lap' packages, libusb-1.0-0 required for 'tflite_support' package
RUN apt update \
    && apt install --no-install-recommends -y gcc git zip curl htop libgl1 libglib2.0-0 libpython3-dev gnupg g++ libusb-1.0-0

# Security updates
# https://security.snyk.io/vuln/SNYK-UBUNTU1804-OPENSSL-3314796
RUN apt upgrade --no-install-recommends -y openssl tar

# Create working directory
WORKDIR /usr/src/ultralytics

# Copy contents
# COPY . /usr/src/ultralytics  # git permission issues inside container
<<<<<<< HEAD
RUN git clone https://github.com/nkb-tech/ultralytics -b main /usr/src/ultralytics
ADD https://github.com/ultralytics/assets/releases/download/v0.0.0/yolov8n.pt /usr/src/ultralytics/

# Install pip packages
# Due to error when installing albumentations
# module 'cv2.dnn' has no attribute 'DictValue'
# Downgrade opencv version to 4.8.0.74
RUN python3 -m pip install \
    --upgrade \
        pip \
        wheel \
        setuptools && \
    python3 -m pip install \
        --no-cache \
        --editable \
            ".[export]" \
            albumentations \
            comet \
            pycocotools \
            pytest-cov && \
    python3 -m pip uninstall \
        --yes \
            opencv-python-headless \
            opencv-python && \
    pip install \
        --no-cache \
            opencv-python==4.8.0.74
=======
RUN git clone https://github.com/ultralytics/ultralytics -b main /usr/src/ultralytics
ADD https://github.com/ultralytics/assets/releases/download/v8.1.0/yolov8n.pt /usr/src/ultralytics/

# Install pip packages
RUN python3 -m pip install --upgrade pip wheel
RUN pip install --no-cache -e ".[export]" albumentations comet pycocotools lancedb pytest-cov
>>>>>>> 8c158823

# Run exports to AutoInstall packages
RUN yolo export model=tmp/yolov8n.pt format=edgetpu imgsz=32
RUN yolo export model=tmp/yolov8n.pt format=ncnn imgsz=32
# Requires <= Python 3.10, bug with paddlepaddle==2.5.0 https://github.com/PaddlePaddle/X2Paddle/issues/991
RUN pip install --no-cache paddlepaddle>=2.6.0 x2paddle
# Fix error: `np.bool` was a deprecated alias for the builtin `bool` segmentation error in Tests
RUN pip install --no-cache numpy==1.23.5
# Remove exported models
RUN rm -rf tmp

# Set environment variables
ENV OMP_NUM_THREADS=1
# Avoid DDP error "MKL_THREADING_LAYER=INTEL is incompatible with libgomp.so.1 library" https://github.com/pytorch/pytorch/issues/37377
ENV MKL_THREADING_LAYER=GNU


# Usage Examples -------------------------------------------------------------------------------------------------------

# Build and Push
# t=ultralytics/ultralytics:latest && sudo docker build -f docker/Dockerfile -t $t . && sudo docker push $t

# Pull and Run with access to all GPUs
# t=ultralytics/ultralytics:latest && sudo docker pull $t && sudo docker run -it --ipc=host --gpus all $t

# Pull and Run with access to GPUs 2 and 3 (inside container CUDA devices will appear as 0 and 1)
# t=ultralytics/ultralytics:latest && sudo docker pull $t && sudo docker run -it --ipc=host --gpus '"device=2,3"' $t

# Pull and Run with local directory access
# t=ultralytics/ultralytics:latest && sudo docker pull $t && sudo docker run -it --ipc=host --gpus all -v "$(pwd)"/datasets:/usr/src/datasets $t

# Kill all
# sudo docker kill $(sudo docker ps -q)

# Kill all image-based
# sudo docker kill $(sudo docker ps -qa --filter ancestor=ultralytics/ultralytics:latest)

# DockerHub tag update
# t=ultralytics/ultralytics:latest tnew=ultralytics/ultralytics:v6.2 && sudo docker pull $t && sudo docker tag $t $tnew && sudo docker push $tnew

# Clean up
# sudo docker system prune -a --volumes

# Update Ubuntu drivers
# https://www.maketecheasier.com/install-nvidia-drivers-ubuntu/

# DDP test
# python -m torch.distributed.run --nproc_per_node 2 --master_port 1 train.py --epochs 3

# GCP VM from Image
# docker.io/ultralytics/ultralytics:latest<|MERGE_RESOLUTION|>--- conflicted
+++ resolved
@@ -24,7 +24,6 @@
 
 # Copy contents
 # COPY . /usr/src/ultralytics  # git permission issues inside container
-<<<<<<< HEAD
 RUN git clone https://github.com/nkb-tech/ultralytics -b main /usr/src/ultralytics
 ADD https://github.com/ultralytics/assets/releases/download/v0.0.0/yolov8n.pt /usr/src/ultralytics/
 
@@ -52,14 +51,6 @@
     pip install \
         --no-cache \
             opencv-python==4.8.0.74
-=======
-RUN git clone https://github.com/ultralytics/ultralytics -b main /usr/src/ultralytics
-ADD https://github.com/ultralytics/assets/releases/download/v8.1.0/yolov8n.pt /usr/src/ultralytics/
-
-# Install pip packages
-RUN python3 -m pip install --upgrade pip wheel
-RUN pip install --no-cache -e ".[export]" albumentations comet pycocotools lancedb pytest-cov
->>>>>>> 8c158823
 
 # Run exports to AutoInstall packages
 RUN yolo export model=tmp/yolov8n.pt format=edgetpu imgsz=32
